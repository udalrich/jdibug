* JDIbug News                  -*- outline -*-

<<<<<<< HEAD
* 0.7

** Correctly display ints
Displaying integer values larger than emacs internal representation can hold
(about 2^30 for a 32-bit build) now works correctly in most cases.  There are
some corner cases that may fail, such as accessing the 2^31 element of an array.

* 0.5
=======
* 0.6

** Display large integers correct
Integers and longs that are larger than can be stored in emacs (about 2^28) are now displayed correctly.

* 0.5 (Current)
>>>>>>> ccbe5132

** Added jdibug-remove-all-breakpoints
Removes all breakpoints with one interactive command.

** Large arrays are displayed in segments
Displaying all the entries of a large array (1000+ entries) is slow, and it is rare that the user will want to
look at every entry, so much of the time spent retrieving the entries is wasted.  If you are looking for entry
18374 in a 938432 element array, it can also take a long time just to find the appropriate entry.

With the current version, if the size of the array exceeds jdibug-locals-max-array-size, expanding the array
shows subarrays, which can be expanded.  While it might take 3 or 4 clicks to find the entry, those clicks
respond much more quickly so the process should be much faster, even with the extra actions.

** Added support for Android and other JVM that only implement JDWP -with-generic commands.
The debug interface defines methods that do not include generic
information (required for pre-1.5 JVM) and methods that do include
generic information.  The latter are now used if available.  Thanks to
Lei Wang for the patch.

** Added breakpoints for when an exception is thrown
`jdibug-break-on-exception' will set a breakpoint for when the given
exception is thrown.  The name must be fully qualified, but it can be
a superclass of the actual exception thrown.  For example,
java.lang.RuntimeException would break if a NullPointerException was
thown.

The method asks about whether caught or uncaught exceptions should
cause a break.  However, as described in the JDWP documentation, it is
possible for either type of exception to be reported as the other type.


* 0.4 (2010-12-05)

** Added simple function to start a program and attach a debugger.
See `jdibug-run'.

** Added expression watchpoints.
The *JDIbug-Watchpoints* window now displays expressions.  Current
support is moderate:
***  Multiplication, division, addition, subtraction
***  Logical and, or
***  Numerical comparisons (<,>,<=,>=,==,!=)
***  Array element access
***  Constant numbers
***  Field access via dot notation (a.b.c)
***  Method calls (foo.bar(baz)) (only tested for no-arg methods)
More should be added soon.

** Added conditional breakpoints.
Any valid expression for a watchpoint that evaluates to a boolean can
be added as condition to breakpoint.  The check on a boolean value is
made at runtime.  To add a conditional breakpoint, create a breakpoint
normally.  Select it in the breakpoints buffer and type "c".

** Added support for breakpoints in inner classes.
In previous version, breakpoints in inner classes where ignored.  They
now work in both anonymous and named inner classes.

* 0.3 (2010-04-28)

** Supports multi dimensional array
Now supports displaying/expanding of multi dimensional array.

** Supports generics
Now the locals browser supports displaying generics as
ArrayList<String>. I do not understand why Eclipse is displaying it
as ArrayList<E>!

** Supports connecting to multiple debuggee
Now JDIbug can connect to multiple debuggee on different host:port.
The configuration parameter jdibug-connect-host and jdibug-connect-port
have been merged into a jdibug-connect-hosts which should be set
to a list, containing strings of "host:port". You can then set
breakpoints in any of the files in any of the debuggee.

** Supports switching active thread
Clicking on a thread in the frames display makes that thread active
for future commands like step and resume.

** Menu of commands
A menu of the commonly used commands has been added.

* 0.2 (2009-05-07)

** Supports relative paths in jde-source-paths
Thanks to Len Trigg <len@netvalue.net.nz>

** Class that contains attributes pointing back to itself
If an attribute in a class contain a reference to itself, now the node
will just display as "this" and it will not be expandable, this is to
prevent confusion to the user because the attribute will be infinitely
expandable.

** Class loaded by multiple class loaders
Previously, if a class is loaded by that once by different class
loaders, setting breakpoint on the class might not work
properly. Fixed it.

** Invoking methods
When an object is expanded, there will be a pseudo node named
"methods" at the end of the list. Expanding the node will invoke the
method on the object. Only methods which do not need arguments can be
invoked.

** Break on all methods within a class
Now you can break on all the methods a class by positioning the cursor
on the first line in the class (usually "^public class...") and
calling jdibug-toggle-breakpoint or C-c C-c C-b. Multiple breakpoints
will be installed for the first line of every method in the
class. Note that the pseudo method <init> will also be breakpoint-ed.

** Setting breakpoint before debuggee is connected
You can now set the breakpoints before connecting to the debuggee.

** Fixed bug where expanding HttpServletRequest causes JBOSS to crash
As reported by Lei Wang <tendant@gmail.com>, when expanding
HttpServletRequest under JBOSS, it causes JBOSS to crash, the reason
being that there are several toString methods within the Integer
object, and we were invoking the wrong one. The fix makes sure we only
invoke those methods that takes no argument and returns a string.

* 0.1 (2008-11-04)
Initial Release
<|MERGE_RESOLUTION|>--- conflicted
+++ resolved
@@ -1,142 +1,141 @@
-* JDIbug News                  -*- outline -*-
-
-<<<<<<< HEAD
-* 0.7
-
-** Correctly display ints
-Displaying integer values larger than emacs internal representation can hold
-(about 2^30 for a 32-bit build) now works correctly in most cases.  There are
-some corner cases that may fail, such as accessing the 2^31 element of an array.
-
-* 0.5
-=======
-* 0.6
-
-** Display large integers correct
-Integers and longs that are larger than can be stored in emacs (about 2^28) are now displayed correctly.
-
-* 0.5 (Current)
->>>>>>> ccbe5132
-
-** Added jdibug-remove-all-breakpoints
-Removes all breakpoints with one interactive command.
-
-** Large arrays are displayed in segments
-Displaying all the entries of a large array (1000+ entries) is slow, and it is rare that the user will want to
-look at every entry, so much of the time spent retrieving the entries is wasted.  If you are looking for entry
-18374 in a 938432 element array, it can also take a long time just to find the appropriate entry.
-
-With the current version, if the size of the array exceeds jdibug-locals-max-array-size, expanding the array
-shows subarrays, which can be expanded.  While it might take 3 or 4 clicks to find the entry, those clicks
-respond much more quickly so the process should be much faster, even with the extra actions.
-
-** Added support for Android and other JVM that only implement JDWP -with-generic commands.
-The debug interface defines methods that do not include generic
-information (required for pre-1.5 JVM) and methods that do include
-generic information.  The latter are now used if available.  Thanks to
-Lei Wang for the patch.
-
-** Added breakpoints for when an exception is thrown
-`jdibug-break-on-exception' will set a breakpoint for when the given
-exception is thrown.  The name must be fully qualified, but it can be
-a superclass of the actual exception thrown.  For example,
-java.lang.RuntimeException would break if a NullPointerException was
-thown.
-
-The method asks about whether caught or uncaught exceptions should
-cause a break.  However, as described in the JDWP documentation, it is
-possible for either type of exception to be reported as the other type.
-
-
-* 0.4 (2010-12-05)
-
-** Added simple function to start a program and attach a debugger.
-See `jdibug-run'.
-
-** Added expression watchpoints.
-The *JDIbug-Watchpoints* window now displays expressions.  Current
-support is moderate:
-***  Multiplication, division, addition, subtraction
-***  Logical and, or
-***  Numerical comparisons (<,>,<=,>=,==,!=)
-***  Array element access
-***  Constant numbers
-***  Field access via dot notation (a.b.c)
-***  Method calls (foo.bar(baz)) (only tested for no-arg methods)
-More should be added soon.
-
-** Added conditional breakpoints.
-Any valid expression for a watchpoint that evaluates to a boolean can
-be added as condition to breakpoint.  The check on a boolean value is
-made at runtime.  To add a conditional breakpoint, create a breakpoint
-normally.  Select it in the breakpoints buffer and type "c".
-
-** Added support for breakpoints in inner classes.
-In previous version, breakpoints in inner classes where ignored.  They
-now work in both anonymous and named inner classes.
-
-* 0.3 (2010-04-28)
-
-** Supports multi dimensional array
-Now supports displaying/expanding of multi dimensional array.
-
-** Supports generics
-Now the locals browser supports displaying generics as
-ArrayList<String>. I do not understand why Eclipse is displaying it
-as ArrayList<E>!
-
-** Supports connecting to multiple debuggee
-Now JDIbug can connect to multiple debuggee on different host:port.
-The configuration parameter jdibug-connect-host and jdibug-connect-port
-have been merged into a jdibug-connect-hosts which should be set
-to a list, containing strings of "host:port". You can then set
-breakpoints in any of the files in any of the debuggee.
-
-** Supports switching active thread
-Clicking on a thread in the frames display makes that thread active
-for future commands like step and resume.
-
-** Menu of commands
-A menu of the commonly used commands has been added.
-
-* 0.2 (2009-05-07)
-
-** Supports relative paths in jde-source-paths
-Thanks to Len Trigg <len@netvalue.net.nz>
-
-** Class that contains attributes pointing back to itself
-If an attribute in a class contain a reference to itself, now the node
-will just display as "this" and it will not be expandable, this is to
-prevent confusion to the user because the attribute will be infinitely
-expandable.
-
-** Class loaded by multiple class loaders
-Previously, if a class is loaded by that once by different class
-loaders, setting breakpoint on the class might not work
-properly. Fixed it.
-
-** Invoking methods
-When an object is expanded, there will be a pseudo node named
-"methods" at the end of the list. Expanding the node will invoke the
-method on the object. Only methods which do not need arguments can be
-invoked.
-
-** Break on all methods within a class
-Now you can break on all the methods a class by positioning the cursor
-on the first line in the class (usually "^public class...") and
-calling jdibug-toggle-breakpoint or C-c C-c C-b. Multiple breakpoints
-will be installed for the first line of every method in the
-class. Note that the pseudo method <init> will also be breakpoint-ed.
-
-** Setting breakpoint before debuggee is connected
-You can now set the breakpoints before connecting to the debuggee.
-
-** Fixed bug where expanding HttpServletRequest causes JBOSS to crash
-As reported by Lei Wang <tendant@gmail.com>, when expanding
-HttpServletRequest under JBOSS, it causes JBOSS to crash, the reason
-being that there are several toString methods within the Integer
-object, and we were invoking the wrong one. The fix makes sure we only
-invoke those methods that takes no argument and returns a string.
-
-* 0.1 (2008-11-04)
-Initial Release
+* JDIbug News                  -*- outline -*-
+
+* 0.7 (Current)
+** Emacs 24
+JDIBug now works with emacs 24 and the version of being developed around
+September 2015.  One significant change is that the JDEE methods and variables are now prefixed with jdee- instead of jde-.
+
+The tests have been converted to use ert instead of elunit, which does not work
+with emacs 24.
+
+* 0.6
+
+** Display large integers correct
+Integers and longs that are larger than can be stored in emacs (about 2^28) are now displayed correctly  in most cases.  There are
+some corner cases that may fail, such as accessing the 2^31 element of an array.
+
+
+* 0.5
+
+** Added jdibug-remove-all-breakpoints
+Removes all breakpoints with one interactive command.
+
+** Large arrays are displayed in segments
+Displaying all the entries of a large array (1000+ entries) is slow, and it is rare that the user will want to
+look at every entry, so much of the time spent retrieving the entries is wasted.  If you are looking for entry
+18374 in a 938432 element array, it can also take a long time just to find the appropriate entry.
+
+With the current version, if the size of the array exceeds jdibug-locals-max-array-size, expanding the array
+shows subarrays, which can be expanded.  While it might take 3 or 4 clicks to find the entry, those clicks
+respond much more quickly so the process should be much faster, even with the extra actions.
+
+** Added support for Android and other JVM that only implement JDWP -with-generic commands.
+The debug interface defines methods that do not include generic
+information (required for pre-1.5 JVM) and methods that do include
+generic information.  The latter are now used if available.  Thanks to
+Lei Wang for the patch.
+
+** Added breakpoints for when an exception is thrown
+`jdibug-break-on-exception' will set a breakpoint for when the given
+exception is thrown.  The name must be fully qualified, but it can be
+a superclass of the actual exception thrown.  For example,
+java.lang.RuntimeException would break if a NullPointerException was
+thown.
+
+The method asks about whether caught or uncaught exceptions should
+cause a break.  However, as described in the JDWP documentation, it is
+possible for either type of exception to be reported as the other type.
+
+
+* 0.4 (2010-12-05)
+
+** Added simple function to start a program and attach a debugger.
+See `jdibug-run'.
+
+** Added expression watchpoints.
+The *JDIbug-Watchpoints* window now displays expressions.  Current
+support is moderate:
+***  Multiplication, division, addition, subtraction
+***  Logical and, or
+***  Numerical comparisons (<,>,<=,>=,==,!=)
+***  Array element access
+***  Constant numbers
+***  Field access via dot notation (a.b.c)
+***  Method calls (foo.bar(baz)) (only tested for no-arg methods)
+More should be added soon.
+
+** Added conditional breakpoints.
+Any valid expression for a watchpoint that evaluates to a boolean can
+be added as condition to breakpoint.  The check on a boolean value is
+made at runtime.  To add a conditional breakpoint, create a breakpoint
+normally.  Select it in the breakpoints buffer and type "c".
+
+** Added support for breakpoints in inner classes.
+In previous version, breakpoints in inner classes where ignored.  They
+now work in both anonymous and named inner classes.
+
+* 0.3 (2010-04-28)
+
+** Supports multi dimensional array
+Now supports displaying/expanding of multi dimensional array.
+
+** Supports generics
+Now the locals browser supports displaying generics as
+ArrayList<String>. I do not understand why Eclipse is displaying it
+as ArrayList<E>!
+
+** Supports connecting to multiple debuggee
+Now JDIbug can connect to multiple debuggee on different host:port.
+The configuration parameter jdibug-connect-host and jdibug-connect-port
+have been merged into a jdibug-connect-hosts which should be set
+to a list, containing strings of "host:port". You can then set
+breakpoints in any of the files in any of the debuggee.
+
+** Supports switching active thread
+Clicking on a thread in the frames display makes that thread active
+for future commands like step and resume.
+
+** Menu of commands
+A menu of the commonly used commands has been added.
+
+* 0.2 (2009-05-07)
+
+** Supports relative paths in jde-source-paths
+Thanks to Len Trigg <len@netvalue.net.nz>
+
+** Class that contains attributes pointing back to itself
+If an attribute in a class contain a reference to itself, now the node
+will just display as "this" and it will not be expandable, this is to
+prevent confusion to the user because the attribute will be infinitely
+expandable.
+
+** Class loaded by multiple class loaders
+Previously, if a class is loaded by that once by different class
+loaders, setting breakpoint on the class might not work
+properly. Fixed it.
+
+** Invoking methods
+When an object is expanded, there will be a pseudo node named
+"methods" at the end of the list. Expanding the node will invoke the
+method on the object. Only methods which do not need arguments can be
+invoked.
+
+** Break on all methods within a class
+Now you can break on all the methods a class by positioning the cursor
+on the first line in the class (usually "^public class...") and
+calling jdibug-toggle-breakpoint or C-c C-c C-b. Multiple breakpoints
+will be installed for the first line of every method in the
+class. Note that the pseudo method <init> will also be breakpoint-ed.
+
+** Setting breakpoint before debuggee is connected
+You can now set the breakpoints before connecting to the debuggee.
+
+** Fixed bug where expanding HttpServletRequest causes JBOSS to crash
+As reported by Lei Wang <tendant@gmail.com>, when expanding
+HttpServletRequest under JBOSS, it causes JBOSS to crash, the reason
+being that there are several toString methods within the Integer
+object, and we were invoking the wrong one. The fix makes sure we only
+invoke those methods that takes no argument and returns a string.
+
+* 0.1 (2008-11-04)
+Initial Release