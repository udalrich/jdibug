(add-hook 'after-save-hook
	  (lambda ()
            (load (buffer-file-name))
	    (ert '(tag conversions)))
	  nil 'local)

(require 'ert)
(require 'jdwp)
(require 'jdibug-ui)
(require 'jdi)


<<<<<<< HEAD
(deftest jdwp-string-plus conversions-suite
  "Test that jdwp-string-plus correctly adds numbers"
  ;; Basic addition
  (assert-equal "3" (jdwp-string-plus "1" "2"))
  ;; Unequal lengths
  (assert-equal "25" (jdwp-string-plus "1" "24"))
  ;; Unequal lengths (other order)
  (assert-equal "25" (jdwp-string-plus "2" "23"))
  ;; Huge numbers
  (assert-equal "11111111101111111110"
					 (jdwp-string-plus "1234567890987654321"
											 "9876543210123456789"))
  ;; Carry to get extra digits
  (assert-equal "15" (jdwp-string-plus "7" "8"))
  ;; TODO: do we need to support negative numbers?
  )

(deftest jdwp-string-mult conversions-suite
  "Test that jdwp-string-mult correctly multiplies"
  ;; Basic multiplication
  (assert-equal (number-to-string (* 12 34))
					 (jdwp-string-mult "12" 34)))

(deftest name-to-signature-matching conversions-suite
=======
(ert-deftest jdwp-string-plus ()
  "Test that jdwp-string-plus correctly adds numbers"
  :tags '(conversions smoke)
  ;; Basic addition
  (should (string-equal "3" (jdwp-string-plus "1" "2")))
  ;; Unequal lengths
  (should (string-equal "25" (jdwp-string-plus "1" "24")))
  ;; Unequal lengths (other order)
  (should (string-equal "25" (jdwp-string-plus "2" "23")))
  ;; Huge numbers
  (should (string-equal "11111111101111111110"
					 (jdwp-string-plus "1234567890987654321"
											 "9876543210123456789")))
  ;; Carry to get extra digits
  (should (string-equal "15" (jdwp-string-plus "7" "8")))
  ;; TODO: do we need to support negative numbers?
  )

(ert-deftest jdwp-string-mult ()
  "Test that jdwp-string-mult correctly multiplies"
  :tags '(conversions smoke)

  ;; Basic multiplication
  (should (string-equal (number-to-string (* 12 34))
                        (jdwp-string-mult "12" 34))))

(ert-deftest name-to-signature-matching ()
>>>>>>> c3b02eaa
  "Test that we identify when a signature matches a wildcarded pattern"
  :tags '(conversions smoke)
  (let ((data '(("java.lang.RuntimeException" "Ljava/lang/RuntimeException;" t)
					 ;; Mismatch
					 ("java.lang.Object" "Ljava/lang/RuntimeException;" nil)
					 ;; Trailing wildcard
					 ("java.lang.*" "Ljava/lang/RuntimeException;" t)
					 ;; Trailing wildcard but no match
					 ("java.lang.*" "Ljava/util/Map;" nil)
					 ;; Leading wildcard
					 ("*.RuntimeException" "Ljava/lang/RuntimeException;" t)
					 ;; Leading wildcard but no match
					 ("*.Object" "Ljava/util/Map;" nil)
					 ;; Leading and trailing wildcard
					 ("*.lang.*" "Ljava/lang/Object;" t)
					 ;; Leading and trailing wildcard but no match
					 ("*.lang.*" "Ljava/util/Map;" nil))))
	 (mapc (lambda (item)
				(let* ((name     (first item))
						 (sig      (second item))
						 (expected (third item))
						 (actual   (jdibug-signature-matches-name-with-wildcards
										sig name))
                         )
				  (if expected
						(should actual)
					 (should-not actual))))
				data)))


(ert-deftest name-to-signature ()
  "Test that we correctly convert names to JNI signatures"
  :tags '(conversions smoke)
  (let ((pairs '(("java.lang.RuntimeException" . "Ljava/lang/RuntimeException;")
					  ("java.util.Map$Entry" . "Ljava/util/Map$Entry;")))
		  java-name jni-name)
	 (mapc (lambda (pair)
				(setq java-name (car pair)
						jni-name (cdr pair))
				(should (string-equal jni-name (jdi-class-name-to-class-signature java-name)))
				(should (equal (list java-name) (jdi-jni-to-print jni-name))))
			 pairs)))

(ert-deftest vec-to-double ()
  "Test converting vectors to doubles"
  :tags '(conversions smoke)
 (let ((pairs '(([#x3f #xf0 0 0 0 0 0 0] . 1.0)
				 ([#x40 #x00 0 0 0 0 0 0] . 2.0)
				 ([#xc0 #x00 0 0 0 0 0 0] . -2.0)
				 ([#x40 #x28 #xAE #x14 #x7A #xE1 #x47 #xAE] . 12.34)
				 ([#xC0 #xFE #x24 #x0C #x9F #xC8 #xF3 #x23 ] -123456.78901 . 1e-5)
				 ([#xFF #xDD #xAA #x88 #x66 #x44 #x22 #x00] .
				  -8.33290984853887157956504130131e307)
				 ([0 0 0 0 0 0 0 0] . 0.0)
				 ([#x7f #xf0 0 0  0 0 0 1] . NaN)
				 ([#x7f #xf0 0 0  0 0 0 0] . +infinity)
				 ([#xff #xf0 0 0  0 0 0 0] . -infinity)))
		vec actual expected back-to-vec epsilon)
	(mapc (lambda (pair)
			(setq vec (car pair) expected (cdr pair)
				  actual (jdwp-vec-to-double vec))
            (if (consp expected)
                (setq epsilon (cdr expected)
                      expected (car expected))
              (setq epsilon 0))
            ;; = does not work on NaN
            (if (numberp expected)
                (should (<= (abs (- expected actual)) epsilon))
              (should (equal expected actual)))
			(setq back-to-vec (jdwp-double-to-vec actual))
			(should (equal vec back-to-vec)))
		  pairs)))


(ert-deftest int-to-vec-to-int ()
  "Test that converting int to vectors and back does not change the value."
  :tags '(conversions smoke)
  (mapc (lambda (int)
		  (let* ((vec (jdwp-integer-to-vec int 4))
				 (back-to-int (jdwp-vec-to-int vec)))
			(should (= int back-to-int))))
		'(0 1 -1 256 -257 66666 -77777)))

(ert-deftest int-to-vec ()
  "Test that negative values are converted with 32 bits, not 28."
  :tags '(conversions smoke)
  (should (equal '[#xff #xff #xff #xff] (jdwp-integer-to-vec -1 4)))
  (should (equal '[#xff #xff #xff #xff #xff #xff #xff #xff]
				(jdwp-integer-to-vec -1 8))))

(ert-deftest vec-to-large-int ()
  "Test that numbers larger than emacs internal representation are converted properly"
  :tags '(conversions smoke)
  (let ((pairs (case jdwp--num-full-bytes-in-int
                 (3 (list (cons [#x40 0 0 0] (intern "1073741824"))
                          (cons [#x10 0 0] 1048576)
                          (cons [#xc0 0 0 0] (intern "-1073741824"))
                          ))
                 (7 (list (cons [#x40 0 0 0 0 0 0 0] (intern "4611686018427387904"))
                          (cons [#x10 0 0 0 0 0 0 0] (intern "1152921504606846976"))
                          (cons [#xc0 0 0 0 0 0 0 0] (intern "-4611686018427387904"))))
                 (t (error "Expected results not calculated for %d bytes in int" jdwp--num-full-bytes-in-int))))
        vec expected)
	(mapc (lambda (pair)
			(setq vec (car pair) expected (cdr pair)
				  actual (jdwp-vec-to-int vec))
			(should (equal expected actual )))
		  pairs)))

<<<<<<< HEAD
(deftest vec-to-large-int conversions-suite
  "Test that numbers larger than emacs internal representation are converted properly"
  (let ((pairs (list (cons [#x40 0 0 0] (intern "1073741824"))
							(cons [#x10 0 0] 1048576)
							(cons [#xc0 0 0 0] (intern "-1073741824"))
							))
		  vec expected)
	(mapc (lambda (pair)
			(setq vec (car pair) expected (cdr pair)
				  actual (jdwp-vec-to-int vec))
			(assert-equal expected actual "conversion to large int"))
		  pairs)))


(deftest float-to-vec-to-float conversions-suite
=======

(ert-deftest float-to-vec-to-float ()
>>>>>>> c3b02eaa
  "Test that the float/vec conversion functions are inverses"
  :tags '(conversions smoke)
  (let ((pairs '(([#x3f #x80 0 0 ] . 1.0)
				 ([#x40 #x00 0 0 ] . 2.0)
				 ([#xc0 #x00 0 0 ] . -2.0)
				 ([#x40 #x28 #xAE #x14] . 2.635624961331482)
				 ([0 0 0 0] . 0.0)
				 ([#x7f #x80 0 1] . NaN)
				 ([#x7f #x80 0 0] . +infinity)
				 ([#xff #x80 0 0] . -infinity)))
		vec actual expected back-to-vec)
	(mapc (lambda (pair)
			  (message "Testing %s" pair)
			(setq vec (car pair) expected (cdr pair)
				  actual (jdwp-vec-to-float vec))
            ;; = does not work on nan (and probably infinity)
			(should (equal expected actual))
			(setq back-to-vec (jdwp-float-to-vec actual))
			(should (equal vec back-to-vec)))
		  pairs)))

(ert-deftest sub-array-size ()
  "Check that we scale the size of subarrays in a nice manner.
Not really a conversion like the rest of the file, but sort of."
  :tags '(conversions smoke)
  (let ((data '(; num-display min max expected
				(23            10  20  10)
				(30             3   7  5)
				(300            3   7  50)
				(230           10  20  20)
				(72832         14  35  3000)
                )))
	(mapc (lambda (input)
			(let* ((num-display (nth 0 input))
				   (jdibug-locals-min-sub-array-size (nth 1 input))
				   (jdibug-locals-max-array-size (nth 2 input))
				   (expected (nth 3 input))
				   (step (jdibug-locals-step-size num-display)))
			  (should (= expected step))
			  (should (>= step jdibug-locals-min-sub-array-size))
			  (should (<= (ceiling num-display step)
                          jdibug-locals-max-array-size))))
		  data)))


<|MERGE_RESOLUTION|>--- conflicted
+++ resolved
@@ -1,240 +1,195 @@
-(add-hook 'after-save-hook
-	  (lambda ()
-            (load (buffer-file-name))
-	    (ert '(tag conversions)))
-	  nil 'local)
-
-(require 'ert)
-(require 'jdwp)
-(require 'jdibug-ui)
-(require 'jdi)
-
-
-<<<<<<< HEAD
-(deftest jdwp-string-plus conversions-suite
-  "Test that jdwp-string-plus correctly adds numbers"
-  ;; Basic addition
-  (assert-equal "3" (jdwp-string-plus "1" "2"))
-  ;; Unequal lengths
-  (assert-equal "25" (jdwp-string-plus "1" "24"))
-  ;; Unequal lengths (other order)
-  (assert-equal "25" (jdwp-string-plus "2" "23"))
-  ;; Huge numbers
-  (assert-equal "11111111101111111110"
-					 (jdwp-string-plus "1234567890987654321"
-											 "9876543210123456789"))
-  ;; Carry to get extra digits
-  (assert-equal "15" (jdwp-string-plus "7" "8"))
-  ;; TODO: do we need to support negative numbers?
-  )
-
-(deftest jdwp-string-mult conversions-suite
-  "Test that jdwp-string-mult correctly multiplies"
-  ;; Basic multiplication
-  (assert-equal (number-to-string (* 12 34))
-					 (jdwp-string-mult "12" 34)))
-
-(deftest name-to-signature-matching conversions-suite
-=======
-(ert-deftest jdwp-string-plus ()
-  "Test that jdwp-string-plus correctly adds numbers"
-  :tags '(conversions smoke)
-  ;; Basic addition
-  (should (string-equal "3" (jdwp-string-plus "1" "2")))
-  ;; Unequal lengths
-  (should (string-equal "25" (jdwp-string-plus "1" "24")))
-  ;; Unequal lengths (other order)
-  (should (string-equal "25" (jdwp-string-plus "2" "23")))
-  ;; Huge numbers
-  (should (string-equal "11111111101111111110"
-					 (jdwp-string-plus "1234567890987654321"
-											 "9876543210123456789")))
-  ;; Carry to get extra digits
-  (should (string-equal "15" (jdwp-string-plus "7" "8")))
-  ;; TODO: do we need to support negative numbers?
-  )
-
-(ert-deftest jdwp-string-mult ()
-  "Test that jdwp-string-mult correctly multiplies"
-  :tags '(conversions smoke)
-
-  ;; Basic multiplication
-  (should (string-equal (number-to-string (* 12 34))
-                        (jdwp-string-mult "12" 34))))
-
-(ert-deftest name-to-signature-matching ()
->>>>>>> c3b02eaa
-  "Test that we identify when a signature matches a wildcarded pattern"
-  :tags '(conversions smoke)
-  (let ((data '(("java.lang.RuntimeException" "Ljava/lang/RuntimeException;" t)
-					 ;; Mismatch
-					 ("java.lang.Object" "Ljava/lang/RuntimeException;" nil)
-					 ;; Trailing wildcard
-					 ("java.lang.*" "Ljava/lang/RuntimeException;" t)
-					 ;; Trailing wildcard but no match
-					 ("java.lang.*" "Ljava/util/Map;" nil)
-					 ;; Leading wildcard
-					 ("*.RuntimeException" "Ljava/lang/RuntimeException;" t)
-					 ;; Leading wildcard but no match
-					 ("*.Object" "Ljava/util/Map;" nil)
-					 ;; Leading and trailing wildcard
-					 ("*.lang.*" "Ljava/lang/Object;" t)
-					 ;; Leading and trailing wildcard but no match
-					 ("*.lang.*" "Ljava/util/Map;" nil))))
-	 (mapc (lambda (item)
-				(let* ((name     (first item))
-						 (sig      (second item))
-						 (expected (third item))
-						 (actual   (jdibug-signature-matches-name-with-wildcards
-										sig name))
-                         )
-				  (if expected
-						(should actual)
-					 (should-not actual))))
-				data)))
-
-
-(ert-deftest name-to-signature ()
-  "Test that we correctly convert names to JNI signatures"
-  :tags '(conversions smoke)
-  (let ((pairs '(("java.lang.RuntimeException" . "Ljava/lang/RuntimeException;")
-					  ("java.util.Map$Entry" . "Ljava/util/Map$Entry;")))
-		  java-name jni-name)
-	 (mapc (lambda (pair)
-				(setq java-name (car pair)
-						jni-name (cdr pair))
-				(should (string-equal jni-name (jdi-class-name-to-class-signature java-name)))
-				(should (equal (list java-name) (jdi-jni-to-print jni-name))))
-			 pairs)))
-
-(ert-deftest vec-to-double ()
-  "Test converting vectors to doubles"
-  :tags '(conversions smoke)
- (let ((pairs '(([#x3f #xf0 0 0 0 0 0 0] . 1.0)
-				 ([#x40 #x00 0 0 0 0 0 0] . 2.0)
-				 ([#xc0 #x00 0 0 0 0 0 0] . -2.0)
-				 ([#x40 #x28 #xAE #x14 #x7A #xE1 #x47 #xAE] . 12.34)
-				 ([#xC0 #xFE #x24 #x0C #x9F #xC8 #xF3 #x23 ] -123456.78901 . 1e-5)
-				 ([#xFF #xDD #xAA #x88 #x66 #x44 #x22 #x00] .
-				  -8.33290984853887157956504130131e307)
-				 ([0 0 0 0 0 0 0 0] . 0.0)
-				 ([#x7f #xf0 0 0  0 0 0 1] . NaN)
-				 ([#x7f #xf0 0 0  0 0 0 0] . +infinity)
-				 ([#xff #xf0 0 0  0 0 0 0] . -infinity)))
-		vec actual expected back-to-vec epsilon)
-	(mapc (lambda (pair)
-			(setq vec (car pair) expected (cdr pair)
-				  actual (jdwp-vec-to-double vec))
-            (if (consp expected)
-                (setq epsilon (cdr expected)
-                      expected (car expected))
-              (setq epsilon 0))
-            ;; = does not work on NaN
-            (if (numberp expected)
-                (should (<= (abs (- expected actual)) epsilon))
-              (should (equal expected actual)))
-			(setq back-to-vec (jdwp-double-to-vec actual))
-			(should (equal vec back-to-vec)))
-		  pairs)))
-
-
-(ert-deftest int-to-vec-to-int ()
-  "Test that converting int to vectors and back does not change the value."
-  :tags '(conversions smoke)
-  (mapc (lambda (int)
-		  (let* ((vec (jdwp-integer-to-vec int 4))
-				 (back-to-int (jdwp-vec-to-int vec)))
-			(should (= int back-to-int))))
-		'(0 1 -1 256 -257 66666 -77777)))
-
-(ert-deftest int-to-vec ()
-  "Test that negative values are converted with 32 bits, not 28."
-  :tags '(conversions smoke)
-  (should (equal '[#xff #xff #xff #xff] (jdwp-integer-to-vec -1 4)))
-  (should (equal '[#xff #xff #xff #xff #xff #xff #xff #xff]
-				(jdwp-integer-to-vec -1 8))))
-
-(ert-deftest vec-to-large-int ()
-  "Test that numbers larger than emacs internal representation are converted properly"
-  :tags '(conversions smoke)
-  (let ((pairs (case jdwp--num-full-bytes-in-int
-                 (3 (list (cons [#x40 0 0 0] (intern "1073741824"))
-                          (cons [#x10 0 0] 1048576)
-                          (cons [#xc0 0 0 0] (intern "-1073741824"))
-                          ))
-                 (7 (list (cons [#x40 0 0 0 0 0 0 0] (intern "4611686018427387904"))
-                          (cons [#x10 0 0 0 0 0 0 0] (intern "1152921504606846976"))
-                          (cons [#xc0 0 0 0 0 0 0 0] (intern "-4611686018427387904"))))
-                 (t (error "Expected results not calculated for %d bytes in int" jdwp--num-full-bytes-in-int))))
-        vec expected)
-	(mapc (lambda (pair)
-			(setq vec (car pair) expected (cdr pair)
-				  actual (jdwp-vec-to-int vec))
-			(should (equal expected actual )))
-		  pairs)))
-
-<<<<<<< HEAD
-(deftest vec-to-large-int conversions-suite
-  "Test that numbers larger than emacs internal representation are converted properly"
-  (let ((pairs (list (cons [#x40 0 0 0] (intern "1073741824"))
-							(cons [#x10 0 0] 1048576)
-							(cons [#xc0 0 0 0] (intern "-1073741824"))
-							))
-		  vec expected)
-	(mapc (lambda (pair)
-			(setq vec (car pair) expected (cdr pair)
-				  actual (jdwp-vec-to-int vec))
-			(assert-equal expected actual "conversion to large int"))
-		  pairs)))
-
-
-(deftest float-to-vec-to-float conversions-suite
-=======
-
-(ert-deftest float-to-vec-to-float ()
->>>>>>> c3b02eaa
-  "Test that the float/vec conversion functions are inverses"
-  :tags '(conversions smoke)
-  (let ((pairs '(([#x3f #x80 0 0 ] . 1.0)
-				 ([#x40 #x00 0 0 ] . 2.0)
-				 ([#xc0 #x00 0 0 ] . -2.0)
-				 ([#x40 #x28 #xAE #x14] . 2.635624961331482)
-				 ([0 0 0 0] . 0.0)
-				 ([#x7f #x80 0 1] . NaN)
-				 ([#x7f #x80 0 0] . +infinity)
-				 ([#xff #x80 0 0] . -infinity)))
-		vec actual expected back-to-vec)
-	(mapc (lambda (pair)
-			  (message "Testing %s" pair)
-			(setq vec (car pair) expected (cdr pair)
-				  actual (jdwp-vec-to-float vec))
-            ;; = does not work on nan (and probably infinity)
-			(should (equal expected actual))
-			(setq back-to-vec (jdwp-float-to-vec actual))
-			(should (equal vec back-to-vec)))
-		  pairs)))
-
-(ert-deftest sub-array-size ()
-  "Check that we scale the size of subarrays in a nice manner.
-Not really a conversion like the rest of the file, but sort of."
-  :tags '(conversions smoke)
-  (let ((data '(; num-display min max expected
-				(23            10  20  10)
-				(30             3   7  5)
-				(300            3   7  50)
-				(230           10  20  20)
-				(72832         14  35  3000)
-                )))
-	(mapc (lambda (input)
-			(let* ((num-display (nth 0 input))
-				   (jdibug-locals-min-sub-array-size (nth 1 input))
-				   (jdibug-locals-max-array-size (nth 2 input))
-				   (expected (nth 3 input))
-				   (step (jdibug-locals-step-size num-display)))
-			  (should (= expected step))
-			  (should (>= step jdibug-locals-min-sub-array-size))
-			  (should (<= (ceiling num-display step)
-                          jdibug-locals-max-array-size))))
-		  data)))
-
-
+(add-hook 'after-save-hook
+	  (lambda ()
+            (load (buffer-file-name))
+	    (ert '(tag conversions)))
+	  nil 'local)
+
+(require 'ert)
+(require 'jdwp)
+(require 'jdibug-ui)
+(require 'jdi)
+
+
+(ert-deftest jdwp-string-plus ()
+  "Test that jdwp-string-plus correctly adds numbers"
+  :tags '(conversions smoke)
+  ;; Basic addition
+  (should (string-equal "3" (jdwp-string-plus "1" "2")))
+  ;; Unequal lengths
+  (should (string-equal "25" (jdwp-string-plus "1" "24")))
+  ;; Unequal lengths (other order)
+  (should (string-equal "25" (jdwp-string-plus "2" "23")))
+  ;; Huge numbers
+  (should (string-equal "11111111101111111110"
+					 (jdwp-string-plus "1234567890987654321"
+											 "9876543210123456789")))
+  ;; Carry to get extra digits
+  (should (string-equal "15" (jdwp-string-plus "7" "8")))
+  ;; TODO: do we need to support negative numbers?
+  )
+
+(ert-deftest jdwp-string-mult ()
+  "Test that jdwp-string-mult correctly multiplies"
+  :tags '(conversions smoke)
+
+  ;; Basic multiplication
+  (should (string-equal (number-to-string (* 12 34))
+                        (jdwp-string-mult "12" 34))))
+
+(ert-deftest name-to-signature-matching ()
+  "Test that we identify when a signature matches a wildcarded pattern"
+  :tags '(conversions smoke)
+  (let ((data '(("java.lang.RuntimeException" "Ljava/lang/RuntimeException;" t)
+					 ;; Mismatch
+					 ("java.lang.Object" "Ljava/lang/RuntimeException;" nil)
+					 ;; Trailing wildcard
+					 ("java.lang.*" "Ljava/lang/RuntimeException;" t)
+					 ;; Trailing wildcard but no match
+					 ("java.lang.*" "Ljava/util/Map;" nil)
+					 ;; Leading wildcard
+					 ("*.RuntimeException" "Ljava/lang/RuntimeException;" t)
+					 ;; Leading wildcard but no match
+					 ("*.Object" "Ljava/util/Map;" nil)
+					 ;; Leading and trailing wildcard
+					 ("*.lang.*" "Ljava/lang/Object;" t)
+					 ;; Leading and trailing wildcard but no match
+					 ("*.lang.*" "Ljava/util/Map;" nil))))
+	 (mapc (lambda (item)
+				(let* ((name     (first item))
+						 (sig      (second item))
+						 (expected (third item))
+						 (actual   (jdibug-signature-matches-name-with-wildcards
+										sig name))
+                         )
+				  (if expected
+						(should actual)
+					 (should-not actual))))
+				data)))
+
+
+(ert-deftest name-to-signature ()
+  "Test that we correctly convert names to JNI signatures"
+  :tags '(conversions smoke)
+  (let ((pairs '(("java.lang.RuntimeException" . "Ljava/lang/RuntimeException;")
+					  ("java.util.Map$Entry" . "Ljava/util/Map$Entry;")))
+		  java-name jni-name)
+	 (mapc (lambda (pair)
+				(setq java-name (car pair)
+						jni-name (cdr pair))
+				(should (string-equal jni-name (jdi-class-name-to-class-signature java-name)))
+				(should (equal (list java-name) (jdi-jni-to-print jni-name))))
+			 pairs)))
+
+(ert-deftest vec-to-double ()
+  "Test converting vectors to doubles"
+  :tags '(conversions smoke)
+ (let ((pairs '(([#x3f #xf0 0 0 0 0 0 0] . 1.0)
+				 ([#x40 #x00 0 0 0 0 0 0] . 2.0)
+				 ([#xc0 #x00 0 0 0 0 0 0] . -2.0)
+				 ([#x40 #x28 #xAE #x14 #x7A #xE1 #x47 #xAE] . 12.34)
+				 ([#xC0 #xFE #x24 #x0C #x9F #xC8 #xF3 #x23 ] -123456.78901 . 1e-5)
+				 ([#xFF #xDD #xAA #x88 #x66 #x44 #x22 #x00] .
+				  -8.33290984853887157956504130131e307)
+				 ([0 0 0 0 0 0 0 0] . 0.0)
+				 ([#x7f #xf0 0 0  0 0 0 1] . NaN)
+				 ([#x7f #xf0 0 0  0 0 0 0] . +infinity)
+				 ([#xff #xf0 0 0  0 0 0 0] . -infinity)))
+		vec actual expected back-to-vec epsilon)
+	(mapc (lambda (pair)
+			(setq vec (car pair) expected (cdr pair)
+				  actual (jdwp-vec-to-double vec))
+            (if (consp expected)
+                (setq epsilon (cdr expected)
+                      expected (car expected))
+              (setq epsilon 0))
+            ;; = does not work on NaN
+            (if (numberp expected)
+                (should (<= (abs (- expected actual)) epsilon))
+              (should (equal expected actual)))
+			(setq back-to-vec (jdwp-double-to-vec actual))
+			(should (equal vec back-to-vec)))
+		  pairs)))
+
+
+(ert-deftest int-to-vec-to-int ()
+  "Test that converting int to vectors and back does not change the value."
+  :tags '(conversions smoke)
+  (mapc (lambda (int)
+		  (let* ((vec (jdwp-integer-to-vec int 4))
+				 (back-to-int (jdwp-vec-to-int vec)))
+			(should (= int back-to-int))))
+		'(0 1 -1 256 -257 66666 -77777)))
+
+(ert-deftest int-to-vec ()
+  "Test that negative values are converted with 32 bits, not 28."
+  :tags '(conversions smoke)
+  (should (equal '[#xff #xff #xff #xff] (jdwp-integer-to-vec -1 4)))
+  (should (equal '[#xff #xff #xff #xff #xff #xff #xff #xff]
+				(jdwp-integer-to-vec -1 8))))
+
+(ert-deftest vec-to-large-int ()
+  "Test that numbers larger than emacs internal representation are converted properly"
+  :tags '(conversions smoke)
+  (let ((pairs (case jdwp--num-full-bytes-in-int
+                 (3 (list (cons [#x40 0 0 0] (intern "1073741824"))
+                          (cons [#x10 0 0] 1048576)
+                          (cons [#xc0 0 0 0] (intern "-1073741824"))
+                          ))
+                 (7 (list (cons [#x40 0 0 0 0 0 0 0] (intern "4611686018427387904"))
+                          (cons [#x10 0 0 0 0 0 0 0] (intern "1152921504606846976"))
+                          (cons [#xc0 0 0 0 0 0 0 0] (intern "-4611686018427387904"))))
+                 (t (error "Expected results not calculated for %d bytes in int" jdwp--num-full-bytes-in-int))))
+        vec expected)
+	(mapc (lambda (pair)
+			(setq vec (car pair) expected (cdr pair)
+				  actual (jdwp-vec-to-int vec))
+			(should (equal expected actual )))
+		  pairs)))
+
+
+(ert-deftest float-to-vec-to-float ()
+  "Test that the float/vec conversion functions are inverses"
+  :tags '(conversions smoke)
+  (let ((pairs '(([#x3f #x80 0 0 ] . 1.0)
+				 ([#x40 #x00 0 0 ] . 2.0)
+				 ([#xc0 #x00 0 0 ] . -2.0)
+				 ([#x40 #x28 #xAE #x14] . 2.635624961331482)
+				 ([0 0 0 0] . 0.0)
+				 ([#x7f #x80 0 1] . NaN)
+				 ([#x7f #x80 0 0] . +infinity)
+				 ([#xff #x80 0 0] . -infinity)))
+		vec actual expected back-to-vec)
+	(mapc (lambda (pair)
+			  (message "Testing %s" pair)
+			(setq vec (car pair) expected (cdr pair)
+				  actual (jdwp-vec-to-float vec))
+            ;; = does not work on nan (and probably infinity)
+			(should (equal expected actual))
+			(setq back-to-vec (jdwp-float-to-vec actual))
+			(should (equal vec back-to-vec)))
+		  pairs)))
+
+(ert-deftest sub-array-size ()
+  "Check that we scale the size of subarrays in a nice manner.
+Not really a conversion like the rest of the file, but sort of."
+  :tags '(conversions smoke)
+  (let ((data '(; num-display min max expected
+				(23            10  20  10)
+				(30             3   7  5)
+				(300            3   7  50)
+				(230           10  20  20)
+				(72832         14  35  3000)
+                )))
+	(mapc (lambda (input)
+			(let* ((num-display (nth 0 input))
+				   (jdibug-locals-min-sub-array-size (nth 1 input))
+				   (jdibug-locals-max-array-size (nth 2 input))
+				   (expected (nth 3 input))
+				   (step (jdibug-locals-step-size num-display)))
+			  (should (= expected step))
+			  (should (>= step jdibug-locals-min-sub-array-size))
+			  (should (<= (ceiling num-display step)
+                          jdibug-locals-max-array-size))))
+		  data)))
+
+