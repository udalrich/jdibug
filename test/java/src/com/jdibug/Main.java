package com.jdibug; // Generated package name

import java.util.ArrayList;
import java.util.Arrays;
import java.util.Collection;
import java.util.HashMap;
import java.util.List;
import java.util.Map;
import java.util.TreeSet;
import java.util.concurrent.ExecutorService;
import java.util.concurrent.Executors;
import java.util.concurrent.Future;

public class Main
{
    public static void main(String[] args)
    {
        Stuff stuff = new Stuff();
        stuff.x = 7;

        System.out.println("Created stuff");

        int twoAsInt = 2;

		  // Test display of large integers
		  int maxInt = Integer.MAX_VALUE;
		  int minInt = Integer.MIN_VALUE;
		  long maxLong = Long.MAX_VALUE;
		  long minLong = Long.MIN_VALUE;

        float f = 1.2f;
        int intVar = 3;
        double dblVar = 3.4;
        System.out.println("Created dbl Var");

        float[] floatArray = new float[10];
        floatArray[1] =-3.4f;
        floatArray[0] = Float.NaN;
        floatArray[3] = Float.POSITIVE_INFINITY;
        floatArray[4] = Float.NEGATIVE_INFINITY;
        floatArray[2] = f*f;
        floatArray[5] = 0f;
        floatArray[7] = (float) Math.pow(2, -130); // subnormal
        System.out.println(Arrays.toString(floatArray));

        int[] intArr = new int[] { 0, 32, -5432, Integer.MAX_VALUE,Integer.MIN_VALUE };

        List<String> list = Arrays.asList("foo", "bar");

		  // Large array for testing display of sub-arrays
		  Object[] largeArray = new Object[20000];
		  largeArray[17] = floatArray;
		  largeArray[173] = list;

		  largeArray = new Object[23456];
		  largeArray[1732] = floatArray;
		  largeArray[8542] = list;

        System.out.println(list);

		  Map<Integer, Number> numberMap = new HashMap<Integer, Number>();
		  Collection<String> bigCollection = new TreeSet<String>();
		  for (int number = 0; number < 52; ++number)
		  {
				numberMap.put(number, 2.3*number);
				bigCollection.add("entry " + number);
		  }

        Main main = new Main();
        main.submitJobs();
		  System.out.println("submitJobs returned");

		  if (args.length == 0)
		  {
				Gui gui = new Gui();
				gui.drawStuff();
		  }
		  else
		  {
				main.testExceptions();
		  }
		  System.out.println("Main.main finished");
    }

	 private void testExceptions()
	 {
		  throwAndCatch();

		  throwWithoutCatch();


	 }

	 private void throwWithoutCatch()
	 {
		  // And now an uncaught one for testing that
		  throw new JdibugFooException("uncaught");
	 }

	 private void throwAndCatch()
	 {
		  try {
				throw new JdibugBarException("caught");
		  } catch (RuntimeException exc) {
<<<<<<< HEAD
				System.out.println("Caught expected exception");
=======
				Systtem.out.println("Caught expected exception");
>>>>>>> 35d80d92
				exc.printStackTrace(System.out);
		  }
	 }

    private void submitJobs()
    {
        ExecutorService service = Executors.newFixedThreadPool(2);
        List<Future<?>> results = new ArrayList<Future<?>>();

		Collection<Runnable> tasks = new ArrayList<Runnable>();
		for (int index = 0; index < 10; ++index)
		{
			tasks.add(new Runnable()
				{
					@Override
					public void run()
					{
						doStuff();
					}
				});
		}

		for (Runnable runnable: tasks)
		{
            results.add(service.submit(runnable));
		}

        for (Future<?> result: results)
        {
            try
            {
                result.get();
            } catch (Exception exc)
            {
                exc.printStackTrace();
            }
        }
    }

    private void doStuff()
    {
        float x = 3;
        float y = 5;
        double[] array = new double[] { 3.4, -4, 5.4, Double.NaN,
                                        Double.POSITIVE_INFINITY,
                                        Double.NEGATIVE_INFINITY,
                                        0 };

        for (int index = 0; index < 100; ++index)
        {
            y = y*x - y;
            x = x*y - x;
            System.out.println("x=" + x + ", y=" + y);
        }

    }

    private static class Stuff
    {
        int x;
        double y;
    }
}<|MERGE_RESOLUTION|>--- conflicted
+++ resolved
@@ -102,11 +102,7 @@
 		  try {
 				throw new JdibugBarException("caught");
 		  } catch (RuntimeException exc) {
-<<<<<<< HEAD
 				System.out.println("Caught expected exception");
-=======
-				Systtem.out.println("Caught expected exception");
->>>>>>> 35d80d92
 				exc.printStackTrace(System.out);
 		  }
 	 }
