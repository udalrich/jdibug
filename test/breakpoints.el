--- conflicted
+++ resolved
@@ -1,311 +1,201 @@
-(add-hook 'after-save-hook
-	  (lambda ()
-	    (unless (and (boundp 'emacs-is-exiting) emacs-is-exiting)
-	      (load (buffer-file-name))
-	      (ert '(tag breakpoints))))
-	  nil 'local)
-
-(require 'ert)
-(require 'jdibug)
-
-<<<<<<< HEAD
-(defsuite breakpoints-suite jde-test-suite
-  :setup-hooks (list (lambda ()
-					   ;; Remove any prexisting breakpoints
-					   (jdwp-uninterruptibly
-						  (mapc #'jdibug-remove-breakpoint (jdibug-all-breakpoints)))))
-  ;; :teardown-hooks (lambda () )
-)
-
-(deftest caught-exception breakpoints-suite
-  "Test that an caught exception breakpoint works."
-
-  (let ((jde-run-option-application-args (list "exceptions")))
-	 (jdibug-break-on-exception "com.jdibug.JdibugException" t nil)
-
-	 ;; Caught exception should cause us to hit a breakpoint
-	 (jdibug-test-connect-to-jvm)
-	 (jdibug-test-resume-and-wait-for-breakpoint)
-	 (jdibug-test-wait-for-refresh-timers)
-
-	 (assert-frames-display-value "throwAndCatch")))
-
-(deftest exception-by-type breakpoints-suite
-  "Test that catching exception by type works"
-
-  (let ((jde-run-option-application-args (list "exceptions")))
-	 (jdibug-break-on-exception "com.jdibug.JdibugFooException" t t)
-
-	 ;;  Exception should cause us to hit a breakpoint
-	 (jdibug-test-connect-to-jvm)
-	 (jdibug-test-resume-and-wait-for-breakpoint)
-	 (jdibug-test-wait-for-refresh-timers)
-
-	 (assert-frames-display-value "throwWithoutCatch")))
-
-
-
-(deftest uncaught-exception breakpoints-suite
-  "Test that an uncaught exception breakpoint works."
-
-=======
-(defmacro with-breakpoints-test (&rest body)
-  (declare (debug 1) (indent 0))
-  ;; Remove any prexisting breakpoints
-  `(with-jde-test
-    (jdwp-uninterruptibly
-      (mapc #'jdibug-remove-breakpoint (jdibug-all-breakpoints)))
-    ,@body))
-
-
-(ert-deftest caught-exception ()
-  "Test that an caught exception breakpoint works."
-  :tags '(breakpoints jde)
-
-(with-breakpoints-test
-  (let ((jdee-run-option-application-args (list "exceptions")))
-    (jdibug-break-on-exception "com.jdibug.JdibugException" t nil)
-
-    ;; Caught exception should cause us to hit a breakpoint
-    (jdibug-test-connect-to-jvm)
-    (jdibug-test-resume-and-wait-for-breakpoint)
-    (jdibug-test-wait-for-refresh-timers)
-
-    (assert-frames-display-value "throwAndCatch"))))
-
-
-(ert-deftest exception-by-type ()
-  "Test that catching exception by type works"
-  :tags '(breakpoints jde)
-
-(with-breakpoints-test
-  (let ((jdee-run-option-application-args (list "exceptions")))
-    (jdibug-break-on-exception "com.jdibug.JdibugFooException" t t)
-
-    ;;  Exception should cause us to hit a breakpoint
-    (jdibug-test-connect-to-jvm)
-    (jdibug-test-resume-and-wait-for-breakpoint)
-    (jdibug-test-wait-for-refresh-timers)
-
-    (assert-frames-display-value "throwWithoutCatch"))))
-
-
-
-(ert-deftest uncaught-exception ()
-  "Test that an uncaught exception breakpoint works."
-  :tags '(breakpoints jde)
-
-  (with-breakpoints-test
->>>>>>> 35d80d92
-  (jdibug-test-info "Running uncaught-exception")
-
-  ;; As warned in the documentation, the compiler appears to insert a
-  ;; catch block here, so this test fails because the exception
-  ;; appears to be caught.  Nothing we can do about that.
-  (jdibug-test-warn "Not running uncaught-exception test because compiler inserts a catch block")
-  (when nil
-<<<<<<< HEAD
-  (let ((jde-run-option-application-args (list "exceptions")))
-	 (jdibug-break-on-exception "com.jdibug.JdibugException" nil t)
-
-	 ;; Caught exception should cause us to hit a breakpoint
-	 (jdibug-test-connect-to-jvm)
-	 (jdibug-test-resume-and-wait-for-breakpoint)
-	 (jdibug-test-wait-for-refresh-timers)
-
-	 (assert-frames-display-value "throwAndCatch")
-
-	 ;; Uncaught exception should not trigger breakpoint.  There's no
-	 ;; obvious event to wait for, so we'll just pause a short time
-	 (jdibug-resume-all)
-	 (sleep-for 2)
-	 (with-current-buffer (jdibug-test-main-buffer-name)
-		(goto-char (point-min))
-		(let* ((expr (concat "Exception in thread \"main\" "
-									"com.jdibug.JdibugFooException: uncaught"))
-				 (found (search-forward expr nil 'no-error)))
-		  (jdibug-test-info "Run buffer contents: %s"
-								  (buffer-substring-no-properties (point-min)
-																			 (point-max)))
-		  (with-current-buffer jdibug-frames-buffer
-			 (jdibug-test-info "Frames buffer contents: %s"
-									 (buffer-substring-no-properties (point-min)
-																				(point-max))))
-		  (assert-that found "Uncaught exception message found"))))))
-
-
-
-(deftest conditional-breakpoint breakpoints-suite
-=======
-    (let ((jdee-run-option-application-args (list "exceptions")))
-      (jdibug-break-on-exception "com.jdibug.JdibugException" nil t)
-
-      ;; Caught exception should cause us to hit a breakpoint
-      (jdibug-test-connect-to-jvm)
-      (jdibug-test-resume-and-wait-for-breakpoint)
-      (jdibug-test-wait-for-refresh-timers)
-
-      (assert-frames-display-value "throwAndCatch")
-
-      ;; Uncaught exception should not trigger breakpoint.  There's no
-      ;; obvious event to wait for, so we'll just pause a short time
-      (jdibug-resume-all)
-      (sleep-for 2)
-      (with-current-buffer (jdibug-test-main-buffer-name)
-	(goto-char (point-min))
-	(let* ((expr (concat "Exception in thread \"main\" "
-			     "com.jdibug.JdibugFooException: uncaught"))
-	       (found (search-forward expr nil 'no-error)))
-	  (jdibug-test-info "Run buffer contents: %s"
-			    (buffer-substring-no-properties (point-min)
-							    (point-max)))
-	  (with-current-buffer jdibug-frames-buffer
-	    (jdibug-test-info "Frames buffer contents: %s"
-			      (buffer-substring-no-properties (point-min)
-							      (point-max))))
-	  (should found)))))))
-
-
-
-(ert-deftest conditional-breakpoint ()
->>>>>>> 35d80d92
-  "Test that a conditional breakpoint eventually suspends the program and does so on the correct iteration."
-  :tags '(breakpoints jde)
-
-  (with-breakpoints-test
-   ;;(debug)
-   (jdibug-test-set-breakpoint-and-run "tasks.add" "index > 3")
-
-   (assert-local-display-value "index" "4")))
-
-(ert-deftest nested-class-breakpoint ()
-  "Test that breakpoints in nested classes work when set before
-inner or outer class is loaded."
-<<<<<<< HEAD
-  (jdibug-test-info "Running nested-class-breakpoint");
-=======
-  :tags '(breakpoints jde)
-
-(with-breakpoints-test  (jdibug-test-info "Running nested-class-breakpoint");
->>>>>>> 35d80d92
-
-  (jdibug-test-set-breakpoint-and-run "doStuff();")
-
-  ;; Should be at an anonymous inner class
-  (assert-frames-display-value "Main\\$[0-9]+\\.run")))
-
-(ert-deftest nested-class-breakpoint-after-load ()
-  "Test that breakpoints in nested classes work when the breakpoint is set
-after the class is loaded."
-  :tags '(breakpoints jde)
-
-  (with-breakpoints-test
-  (jdibug-test-set-breakpoint-and-run "service.submit")
-
-  (jdibug-test-set-breakpoint-and-run "doStuff();" nil 'no-connect)
-
-  ;; Should be at an anonymous inner class
-  (assert-frames-display-value "Main\\$[0-9]+\\.run")))
-
-(ert-deftest nested-class-breakpoint-after-load-of-outer ()
-  "Test that breakpoints in nested classes work when the outer
-class is loaded but not the inner class"
-<<<<<<< HEAD
-=======
-  :tags '(breakpoints jde)
-
-  (with-breakpoints-test
->>>>>>> 35d80d92
-  (jdibug-test-info "Running nested-class-breakpoint-after-load-of-outer")
-
-  (jdibug-test-set-breakpoint-and-run "twoAsInt")
-
-  (jdibug-test-set-breakpoint-and-run "doStuff();" nil 'no-connect)
-
-  ;; Should be at an anonymous inner class
-  (assert-frames-display-value "Main\\$[0-9]+\\.run")))
-
-(ert-deftest step-into-java ()
-    "Test that stepping into a java.* class automatically steps out"
-  :tags '(breakpoints jde)
-  (with-breakpoints-test
-    (jdibug-test-set-breakpoint-and-run "Created stuff")
-    (jdibug-test-step-and-wait 'into)
-    (assert-frames-display-value "println" 'missing)))
-
-
-(defun jdibug-test-set-breakpoint-and-run (expr &optional cond no-connect)
-  "Set a breakpoint at the first location of EXPR.  Make it conditional on COND.
-Run until a breakpoint is hit. Do not connect to jvm if NO-CONNECT."
-
-  (unless no-connect (jdibug-test-connect-to-jvm))
-
-  ;; Set a breakpoint on the line where we define the variable
-  (goto-char (point-min))
-  (should (search-forward expr))
-  (jdibug-toggle-breakpoint)
-  (when cond
-    (let* ((line-number (line-number-at-pos))
-	   (regexp (concat "\\b" (number-to-string line-number) "\\b")))
-      (save-excursion
-	(set-buffer jdibug-breakpoints-buffer)
-	(goto-char (point-min))
-	(search-forward-regexp regexp)
-	(jdibug-breakpoints-add-condition cond))))
-
-  ;; Start running
-  (jdibug-test-resume-and-wait-for-breakpoint)
-  (jdibug-test-wait-for-refresh-timers))
-
-
-
-(defun assert-local-display-value (var-name value)
-  "Assert that VAR-NAME is listed in the local variables window with a value of VALUE."
-
-  (save-excursion
-<<<<<<< HEAD
-	(set-buffer jdibug-locals-buffer)
-	(goto-char (point-min))
-	(let ((regexp (concat (regexp-quote "|-  ") (regexp-quote var-name))))
-	  (assert-that
-	   (search-forward-regexp regexp nil t)
-	   (format "Found %s(%s) in locals buffer (%S)"
-				  var-name regexp
-				  (buffer-substring-no-properties (point-min) (point-max)))))
-	(let* ((eol (save-excursion (end-of-line) (point)))
-		   (rest-of-line (buffer-substring-no-properties (point) eol)))
-	  (assert-match (concat ":.*\\(" value "\\)") rest-of-line
-					(format "Correct value in buffer(%S)" (buffer-substring-no-properties (point-min) (point-max)))))))
-
-(defun assert-frames-display-value (regexp)
-  "Assert that REGEXP is displayed in the frames window."
-
-  (save-excursion
-	(set-buffer jdibug-frames-buffer)
-	(goto-char (point-min))
-	(assert-that
-	 (search-forward-regexp regexp nil t)
-	   (format "Found %s in frames buffer (%S)" regexp
-				  (buffer-substring-no-properties (point-min) (point-max))))))
-=======
-    (set-buffer jdibug-locals-buffer)
-    (goto-char (point-min))
-    (let ((regexp (concat (regexp-quote "|-  ") (regexp-quote var-name))))
-      (should
-       (search-forward-regexp regexp nil t)))
-    (let* ((eol (save-excursion (end-of-line) (point)))
-	   (rest-of-line (buffer-substring-no-properties (point) eol)))
-      (should (string-match (concat ":.*\\(" value "\\)") rest-of-line)))))
-
-(defun assert-frames-display-value (regexp &optional missing)
-  "Assert that REGEXP is displayed in the frames window."
-
-  (save-excursion
-    (set-buffer jdibug-frames-buffer)
-    (goto-char (point-min))
-    (if missing
-        (should-not (search-forward-regexp regexp nil t))
-      (should (search-forward-regexp regexp nil t)))))
-
->>>>>>> 35d80d92
-
+(add-hook 'after-save-hook
+	  (lambda ()
+	    (unless (and (boundp 'emacs-is-exiting) emacs-is-exiting)
+	      (load (buffer-file-name))
+	      (ert '(tag breakpoints))))
+	  nil 'local)
+
+(require 'ert)
+(require 'jdibug)
+
+(defmacro with-breakpoints-test (&rest body)
+  (declare (debug 1) (indent 0))
+  ;; Remove any prexisting breakpoints
+  `(with-jde-test
+    (jdwp-uninterruptibly
+      (mapc #'jdibug-remove-breakpoint (jdibug-all-breakpoints)))
+    ,@body))
+
+
+(ert-deftest caught-exception ()
+  "Test that an caught exception breakpoint works."
+  :tags '(breakpoints jde)
+
+(with-breakpoints-test
+  (let ((jdee-run-option-application-args (list "exceptions")))
+    (jdibug-break-on-exception "com.jdibug.JdibugException" t nil)
+
+    ;; Caught exception should cause us to hit a breakpoint
+    (jdibug-test-connect-to-jvm)
+    (jdibug-test-resume-and-wait-for-breakpoint)
+    (jdibug-test-wait-for-refresh-timers)
+
+    (assert-frames-display-value "throwAndCatch"))))
+
+
+(ert-deftest exception-by-type ()
+  "Test that catching exception by type works"
+  :tags '(breakpoints jde)
+
+(with-breakpoints-test
+  (let ((jdee-run-option-application-args (list "exceptions")))
+    (jdibug-break-on-exception "com.jdibug.JdibugFooException" t t)
+
+    ;;  Exception should cause us to hit a breakpoint
+    (jdibug-test-connect-to-jvm)
+    (jdibug-test-resume-and-wait-for-breakpoint)
+    (jdibug-test-wait-for-refresh-timers)
+
+    (assert-frames-display-value "throwWithoutCatch"))))
+
+
+
+(ert-deftest uncaught-exception ()
+  "Test that an uncaught exception breakpoint works."
+  :tags '(breakpoints jde)
+
+  (with-breakpoints-test
+  (jdibug-test-info "Running uncaught-exception")
+
+  ;; As warned in the documentation, the compiler appears to insert a
+  ;; catch block here, so this test fails because the exception
+  ;; appears to be caught.  Nothing we can do about that.
+  (jdibug-test-warn "Not running uncaught-exception test because compiler inserts a catch block")
+  (when nil
+    (let ((jdee-run-option-application-args (list "exceptions")))
+      (jdibug-break-on-exception "com.jdibug.JdibugException" nil t)
+
+      ;; Caught exception should cause us to hit a breakpoint
+      (jdibug-test-connect-to-jvm)
+      (jdibug-test-resume-and-wait-for-breakpoint)
+      (jdibug-test-wait-for-refresh-timers)
+
+      (assert-frames-display-value "throwAndCatch")
+
+      ;; Uncaught exception should not trigger breakpoint.  There's no
+      ;; obvious event to wait for, so we'll just pause a short time
+      (jdibug-resume-all)
+      (sleep-for 2)
+      (with-current-buffer (jdibug-test-main-buffer-name)
+	(goto-char (point-min))
+	(let* ((expr (concat "Exception in thread \"main\" "
+			     "com.jdibug.JdibugFooException: uncaught"))
+	       (found (search-forward expr nil 'no-error)))
+	  (jdibug-test-info "Run buffer contents: %s"
+			    (buffer-substring-no-properties (point-min)
+							    (point-max)))
+	  (with-current-buffer jdibug-frames-buffer
+	    (jdibug-test-info "Frames buffer contents: %s"
+			      (buffer-substring-no-properties (point-min)
+							      (point-max))))
+	  (should found)))))))
+
+
+
+(ert-deftest conditional-breakpoint ()
+  "Test that a conditional breakpoint eventually suspends the program and does so on the correct iteration."
+  :tags '(breakpoints jde)
+
+  (with-breakpoints-test
+   ;;(debug)
+   (jdibug-test-set-breakpoint-and-run "tasks.add" "index > 3")
+
+   (assert-local-display-value "index" "4")))
+
+(ert-deftest nested-class-breakpoint ()
+  "Test that breakpoints in nested classes work when set before
+inner or outer class is loaded."
+  :tags '(breakpoints jde)
+
+  (with-breakpoints-test
+    (jdibug-test-info "Running nested-class-breakpoint");
+
+    (jdibug-test-set-breakpoint-and-run "doStuff();")
+
+    ;; Should be at an anonymous inner class
+    (assert-frames-display-value "Main\\$[0-9]+\\.run")))
+
+(ert-deftest nested-class-breakpoint-after-load ()
+  "Test that breakpoints in nested classes work when the breakpoint is set
+after the class is loaded."
+  :tags '(breakpoints jde)
+
+  (with-breakpoints-test
+  (jdibug-test-set-breakpoint-and-run "service.submit")
+
+  (jdibug-test-set-breakpoint-and-run "doStuff();" nil 'no-connect)
+
+  ;; Should be at an anonymous inner class
+  (assert-frames-display-value "Main\\$[0-9]+\\.run")))
+
+(ert-deftest nested-class-breakpoint-after-load-of-outer ()
+  "Test that breakpoints in nested classes work when the outer
+class is loaded but not the inner class"
+  :tags '(breakpoints jde)
+
+  (with-breakpoints-test
+    (jdibug-test-info "Running nested-class-breakpoint-after-load-of-outer")
+
+    (jdibug-test-set-breakpoint-and-run "twoAsInt")
+
+    (jdibug-test-set-breakpoint-and-run "doStuff();" nil 'no-connect)
+
+    ;; Should be at an anonymous inner class
+    (assert-frames-display-value "Main\\$[0-9]+\\.run")))
+
+(ert-deftest step-into-java ()
+    "Test that stepping into a java.* class automatically steps out"
+  :tags '(breakpoints jde)
+  (with-breakpoints-test
+    (jdibug-test-set-breakpoint-and-run "Created stuff")
+    (jdibug-test-step-and-wait 'into)
+    (assert-frames-display-value "println" 'missing)))
+
+
+(defun jdibug-test-set-breakpoint-and-run (expr &optional cond no-connect)
+  "Set a breakpoint at the first location of EXPR.  Make it conditional on COND.
+Run until a breakpoint is hit. Do not connect to jvm if NO-CONNECT."
+
+  (unless no-connect (jdibug-test-connect-to-jvm))
+
+  ;; Set a breakpoint on the line where we define the variable
+  (goto-char (point-min))
+  (should (search-forward expr))
+  (jdibug-toggle-breakpoint)
+  (when cond
+    (let* ((line-number (line-number-at-pos))
+	   (regexp (concat "\\b" (number-to-string line-number) "\\b")))
+      (save-excursion
+	(set-buffer jdibug-breakpoints-buffer)
+	(goto-char (point-min))
+	(search-forward-regexp regexp)
+	(jdibug-breakpoints-add-condition cond))))
+
+  ;; Start running
+  (jdibug-test-resume-and-wait-for-breakpoint)
+  (jdibug-test-wait-for-refresh-timers))
+
+
+
+(defun assert-local-display-value (var-name value)
+  "Assert that VAR-NAME is listed in the local variables window with a value of VALUE."
+
+  (save-excursion
+    (set-buffer jdibug-locals-buffer)
+    (goto-char (point-min))
+    (let ((regexp (concat (regexp-quote "|-  ") (regexp-quote var-name))))
+      (should
+       (search-forward-regexp regexp nil t)))
+    (let* ((eol (save-excursion (end-of-line) (point)))
+	   (rest-of-line (buffer-substring-no-properties (point) eol)))
+      (should (string-match (concat ":.*\\(" value "\\)") rest-of-line)))))
+
+(defun assert-frames-display-value (regexp &optional missing)
+  "Assert that REGEXP is displayed in the frames window."
+
+  (save-excursion
+    (set-buffer jdibug-frames-buffer)
+    (goto-char (point-min))
+    (if missing
+        (should-not (search-forward-regexp regexp nil t))
+      (should (search-forward-regexp regexp nil t)))))