--- conflicted
+++ resolved
@@ -1,46 +1,30 @@
-(setq debug-on-error t)
-
-(require 'ert)
-
-(load "conversions.el")
-(load "uninterrupt.el")
-(load "parsing.el")
-
-(defvar jdibug-smoke-failure-count)
-(defun jdibug-smoke-done-running (pass fail)
-  (setq jdibug-smoke-failure-count (+ jdibug-smoke-failure-count fail)))
-
-
-<<<<<<< HEAD
-(let ((jdibug-smoke-failure-count 0))
-  (elunit "smoke-test-suite")
-  (if (and (> jdibug-smoke-failure-count 0)
-		   (if (featurep 'xemacs)
-			   (noninteractive)
-			 noninteractive))
-	  ;; Running in batch mode and we had failures.  Exit with an error
-	  (progn
-		(message "%s" (save-excursion
-						(set-buffer "*elunit report*")
-						(buffer-string)))
-		;; It seems that the exit code here is ignored.  So the build
-		;; will succeed even when thre are errors.
-		(kill-emacs jdibug-smoke-failure-count))))
-=======
-;; (let ((jdibug-smoke-failure-count 0))
-;;   (if (and (> jdibug-smoke-failure-count 0)
-;;            (if (featurep 'xemacs)
-;;                (noninteractive)
-;;              noninteractive))
-;;       ;; Running in batch mode and we had failures.  Exit with an error
-;;       (progn
-;;         (message "%s" (save-excursion
-;;                         (set-buffer "*elunit report*")
-;;                         (buffer-string)))
-;;         ;; It seems that the exit code here is ignored.  So the build
-;;         ;; will succeed even when thre are errors.
-;;         (kill-emacs jdibug-smoke-failure-count))))
->>>>>>> 35d80d92
-
-
-
+(setq debug-on-error t)
+
+(require 'ert)
+
+(load "conversions.el")
+(load "uninterrupt.el")
+(load "parsing.el")
+
+(defvar jdibug-smoke-failure-count)
+(defun jdibug-smoke-done-running (pass fail)
+  (setq jdibug-smoke-failure-count (+ jdibug-smoke-failure-count fail)))
+
+
+;; (let ((jdibug-smoke-failure-count 0))
+;;   (if (and (> jdibug-smoke-failure-count 0)
+;;            (if (featurep 'xemacs)
+;;                (noninteractive)
+;;              noninteractive))
+;;       ;; Running in batch mode and we had failures.  Exit with an error
+;;       (progn
+;;         (message "%s" (save-excursion
+;;                         (set-buffer "*elunit report*")
+;;                         (buffer-string)))
+;;         ;; It seems that the exit code here is ignored.  So the build
+;;         ;; will succeed even when thre are errors.
+;;         (kill-emacs jdibug-smoke-failure-count))))
+
+
+
+