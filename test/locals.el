--- conflicted
+++ resolved
@@ -1,167 +1,110 @@
-(add-hook 'after-save-hook
-	  (lambda ()
-	    (unless (and (boundp 'emacs-is-exiting) emacs-is-exiting)
-	      (load (buffer-file-name)
-		    (ert '(tag locals)))))
-	  nil 'local)
-
-(require 'ert)
-(require 'jdibug)
-
-<<<<<<< HEAD
-(defsuite locals-suite jde-test-suite
-  :setup-hooks (list (lambda ()
-					   ;; Remove any prexisting breakpoints
-					   (jdwp-uninterruptibly
-						 (mapc #'jdibug-remove-breakpoint (jdibug-all-breakpoints)))))
-=======
-(defmacro with-locals-test (&rest inner-body)
-  (declare (debug t))
-  `(with-jde-test
-	   ;; Remove any prexisting breakpoints
-	   (jdwp-uninterruptibly
-	     (mapc #'jdibug-remove-breakpoint (jdibug-all-breakpoints)))
-	   ,@inner-body))
->>>>>>> 35d80d92
-
-(ert-deftest local-function-call ()
-  "Test that calling the no-arg methods on a local variable works"
-  :tags '(jde locals)
-
-  (with-locals-test
-   ;; Connect and set breakpoint after we initialize stuff
-   (jdibug-test-connect-to-jvm)
-
-   (goto-char (point-min))
-   (search-forward "twoAsInt")
-   (jdibug-toggle-breakpoint)
-
-   ;; Start running
-   (setq jdwp-signal-count 0)
-   ;;   (debug-on-entry 'jdwp-signal-hook)
-   ;;   (debug-on-error t)
-
-   (jdibug-test-resume-and-wait-for-breakpoint)
-   (jdibug-test-wait-for-refresh-timers)
-
-   ;; Emulate the appropiate clicks
-   (save-excursion
-     (set-buffer jdibug-locals-buffer)
-     ;; Click to expand stuff
-     (goto-char (point-min))
-     (jdibug-test-info "About to search for stuff in '%s'"
-		       (buffer-substring-no-properties (point-min) (point-max)))
-     (search-forward "stuff:")
-     (search-backward "[+]")
-     (widget-button-press (point))
-
-     ;;Click to expand methods
-     (search-forward "methods")
-     (search-backward "[+]")
-     (widget-button-press (point))
-
-     ;;Click to expand toString
-     (search-forward "toString:")
-     (search-backward "[+]")
-     (widget-button-press (point))
-
-     ;; Check that we are looking at the correct value
-     (forward-line 1)
-     (assert-rest-of-line-matches
-      "result: \"com.jdibug.Main$Stuff@[0-9a-f]+\"$"))))
-
-
-
-(ert-deftest local-max-min-int ()
-  "Test that min/max int/long displays correctly"
-  :tags '(jde locals)
-
-  (with-locals-test
-   ;; Connect and set breakpoint after we initialize stuff
-   (jdibug-test-connect-to-jvm)
-
-   (goto-char (point-min))
-   (search-forward "intVar")
-   (jdibug-toggle-breakpoint)
-
-   ;; Start running
-   (setq jdwp-signal-count 0)
-
-   (jdibug-test-resume-and-wait-for-breakpoint)
-   (jdibug-test-wait-for-refresh-timers)
-
-   ;; Emulate the appropriate clicks
-   (save-excursion
-     (set-buffer jdibug-locals-buffer)
-
-     (goto-char (point-min))
-     (search-forward "maxInt")
-     (assert-rest-of-line-matches ": 2147483647$")
-
-     (goto-char (point-min))
-     (search-forward "minInt")
-     (assert-rest-of-line-matches ": -2147483648$")
-
-     (goto-char (point-min))
-     (search-forward "maxLong")
-     (assert-rest-of-line-matches ": 9223372036854775807$")
-
-     (goto-char (point-min))
-     (search-forward "minLong")
-     (assert-rest-of-line-matches ": -9223372036854775808$"))))
-
-
-<<<<<<< HEAD
-  ;; Connect and set breakpoint after we initialize stuff
-  (jdibug-test-connect-to-jvm)
-
-  (goto-char (point-min))
-  (search-forward "twoAsInt")
-  (jdibug-toggle-breakpoint)
-
-  ;; Start running
-  (setq jdwp-signal-count 0)
-;;   (debug-on-entry 'jdwp-signal-hook)
-;;   (debug-on-error t)
-
-  (jdibug-test-resume-and-wait-for-breakpoint)
-  (jdibug-test-wait-for-refresh-timers)
-
-  ;; Emulate the appropiate clicks
-  (save-excursion
-	(set-buffer jdibug-locals-buffer)
-	;; Click to expand stuff
-	(goto-char (point-min))
-	(jdibug-test-info "About to search for stuff in '%s'b"
-							(buffer-substring-no-properties (point-min) (point-max)))
-	(search-forward "stuff:")
-	(search-backward "[+]")
-	(widget-button-press (point))
-
-	;;Click to expand methods
-	(search-forward "methods")
-	(search-backward "[+]")
-	(widget-button-press (point))
-
-	;;Click to expand toString
-	(search-forward "toString:")
-	(search-backward "[+]")
-	(widget-button-press (point))
-
-	;; Check that we are looking at the correct value
-	(forward-line 1)
-	(let* ((eol (save-excursion (end-of-line) (point)))
-		   (rest-of-line (buffer-substring-no-properties (point) eol)))
-	  (assert-match (concat "result: \"com.jdibug.Main$Stuff@[0-9a-f]+\"$") rest-of-line
-					(format "Correct value in buffer(%S)" (buffer-string))))))
-
-
-
-=======
-(defun assert-rest-of-line-matches (regexp)
-  "Assert that the line, starting at point, matches REGEXP"
-  (let* ((eol (save-excursion (end-of-line) (point)))
-	 (rest-of-line (buffer-substring-no-properties (point) eol)))
-    (should (string-match regexp rest-of-line))))
-
->>>>>>> 35d80d92
+(add-hook 'after-save-hook
+	  (lambda ()
+	    (unless (and (boundp 'emacs-is-exiting) emacs-is-exiting)
+	      (load (buffer-file-name)
+		    (ert '(tag locals)))))
+	  nil 'local)
+
+(require 'ert)
+(require 'jdibug)
+
+(defmacro with-locals-test (&rest inner-body)
+  (declare (debug t))
+  `(with-jde-test
+	   ;; Remove any prexisting breakpoints
+	   (jdwp-uninterruptibly
+	     (mapc #'jdibug-remove-breakpoint (jdibug-all-breakpoints)))
+	   ,@inner-body))
+
+(ert-deftest local-function-call ()
+  "Test that calling the no-arg methods on a local variable works"
+  :tags '(jde locals)
+
+  (with-locals-test
+   ;; Connect and set breakpoint after we initialize stuff
+   (jdibug-test-connect-to-jvm)
+
+   (goto-char (point-min))
+   (search-forward "twoAsInt")
+   (jdibug-toggle-breakpoint)
+
+   ;; Start running
+   (setq jdwp-signal-count 0)
+   ;;   (debug-on-entry 'jdwp-signal-hook)
+   ;;   (debug-on-error t)
+
+   (jdibug-test-resume-and-wait-for-breakpoint)
+   (jdibug-test-wait-for-refresh-timers)
+
+   ;; Emulate the appropiate clicks
+   (save-excursion
+     (set-buffer jdibug-locals-buffer)
+     ;; Click to expand stuff
+     (goto-char (point-min))
+     (jdibug-test-info "About to search for stuff in '%s'"
+		       (buffer-substring-no-properties (point-min) (point-max)))
+     (search-forward "stuff:")
+     (search-backward "[+]")
+     (widget-button-press (point))
+
+     ;;Click to expand methods
+     (search-forward "methods")
+     (search-backward "[+]")
+     (widget-button-press (point))
+
+     ;;Click to expand toString
+     (search-forward "toString:")
+     (search-backward "[+]")
+     (widget-button-press (point))
+
+     ;; Check that we are looking at the correct value
+     (forward-line 1)
+     (assert-rest-of-line-matches
+      "result: \"com.jdibug.Main$Stuff@[0-9a-f]+\"$"))))
+
+
+
+(ert-deftest local-max-min-int ()
+  "Test that min/max int/long displays correctly"
+  :tags '(jde locals)
+
+  (with-locals-test
+   ;; Connect and set breakpoint after we initialize stuff
+   (jdibug-test-connect-to-jvm)
+
+   (goto-char (point-min))
+   (search-forward "intVar")
+   (jdibug-toggle-breakpoint)
+
+   ;; Start running
+   (setq jdwp-signal-count 0)
+
+   (jdibug-test-resume-and-wait-for-breakpoint)
+   (jdibug-test-wait-for-refresh-timers)
+
+   ;; Emulate the appropriate clicks
+   (save-excursion
+     (set-buffer jdibug-locals-buffer)
+
+     (goto-char (point-min))
+     (search-forward "maxInt")
+     (assert-rest-of-line-matches ": 2147483647$")
+
+     (goto-char (point-min))
+     (search-forward "minInt")
+     (assert-rest-of-line-matches ": -2147483648$")
+
+     (goto-char (point-min))
+     (search-forward "maxLong")
+     (assert-rest-of-line-matches ": 9223372036854775807$")
+
+     (goto-char (point-min))
+     (search-forward "minLong")
+     (assert-rest-of-line-matches ": -9223372036854775808$"))))
+
+
+(defun assert-rest-of-line-matches (regexp)
+  "Assert that the line, starting at point, matches REGEXP"
+  (let* ((eol (save-excursion (end-of-line) (point)))
+	 (rest-of-line (buffer-substring-no-properties (point) eol)))
+    (should (string-match regexp rest-of-line))))