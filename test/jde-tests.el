<<<<<<< HEAD
;
=======
					;
>>>>>>> 35d80d92
;; These tests run JDE and JDI together, for a system level
;; integration test suite.  These tests assume that the code in
;; test/java has been built.
;;
<<<<<<< HEAD
(require 'elunit)
(require 'jde)
=======
(require 'ert)
(require 'jdee)
>>>>>>> 35d80d92
(require 'jdibug)
(require 'elog)

(elog-make-logger jdibug-test)

(defvar jdibug-jde-test-Main-buffer nil
  "Buffer with the source for the Main.java for testing")

(defconst jdibug-test-root-dir
  (expand-file-name (concat
		     (or (symbol-file 'jdibug-jde-test-Main-buffer)
			 load-file-name
			 (buffer-file-name))
		     "/..")))
(message "jdibug-test-root-dir: %s" jdibug-test-root-dir)

(defvar jdibug-test-old-refresh-delay nil
  "Saved valud of the refresh delay")

<<<<<<< HEAD
(defsuite jde-test-suite nil
  :setup-hooks
  (list (lambda ()
			 ;; Shorten the refresh delay so tests can run faster
			 (unless jdibug-test-old-refresh-delay
				(setq jdibug-test-old-refresh-delay jdibug-refresh-delay
						jdibug-refresh-delay 0.1))
			 (let ((process (get-buffer-process
								  (jdibug-test-main-buffer-name))))
				(when process
				  (kill-process process)))
			 (setq jdibug-jde-test-Main-buffer
					 (find-file (expand-file-name
									 "java/src/com/jdibug/Main.java"
									 jdibug-test-root-dir)))))
  :teardown-hooks (list (lambda()
						  (jdibug-test-info "jde-test-suite teardown")
						  (setq jdibug-refresh-delay jdibug-test-old-refresh-delay
								jdibug-test-old-refresh-delay nil)
						  (jdibug-exit-jvm)
						  (jdwp-traffic-info "Test Finished")
						  ))
  )
=======
(defmacro with-jde-test (&rest body)
  "Run BODY, but set things up to support jdee-based testing"
  (declare (debug t) (indent 0))
  ;; Shorten the refresh delay so tests can run faster
  `(unwind-protect
       (save-current-buffer
         (let ((jdibug-refresh-delay 0.1)
               (jdibug-jde-test-Main-buffer
                (find-file (expand-file-name
                            "java/src/com/jdibug/Main.java"
                            jdibug-test-root-dir)))
               (process (get-buffer-process
                         (jdibug-test-main-buffer-name))))
	   (when process
	     (kill-process process))
       (with-current-buffer jdibug-jde-test-Main-buffer
         (jdee-mode))
	   ,@body))

     (jdibug-test-info "jde-test-suite teardown")
     (jdibug-exit-jvm)
     (jdwp-traffic-info "Test Finished")
     ))

>>>>>>> 35d80d92

(defvar jdibug-test-breakpoint-hit nil)
(defun jdibug-test-resume-and-wait-for-breakpoint ()
  "Resume all threads, and then wait until a breakpoint is hit."
  ;; Add a hook to remember when we hit a breakpoint
  (add-hook 'jdibug-breakpoint-hit-hook #'jdibug-test-breakpoint-hit-hook)
  (setq jdibug-test-breakpoint-hit nil)

  ;; Resume everything
  (jdibug-resume-all)

  ;; Wait for the flag to be set
  (let* ((interval 0.1)
	 (max-count (/ 10 interval))
	 (count 0))
    (while (and (not jdibug-test-breakpoint-hit) (< count max-count))
      (setq count (1+ count))
      (sleep-for interval)))

  (should jdibug-test-breakpoint-hit))

(defun jdibug-test-breakpoint-hit-hook (&rest ignore)
  (setq jdibug-test-breakpoint-hit t)
  (remove-hook 'jdibug-breakpoint-hit-hook #'jdibug-test-breakpoint-hit-hook))

(defvar jdibug-test-step-hit nil)
(defun jdibug-test-step-over-and-wait
  (jdibug-test-step-and-wait 'over))

(defun jdibug-test-step-and-wait (step)
  "Step the current thread, and then wait until the step is
finished.  Also wait for all of the buffers to finish updating."
  ;; Add a hook to remember when we hit a breakpoint
  (add-hook 'jdi-step-hooks #'jdibug-test-step-hit-hook)
  (setq jdibug-test-step-hit nil)

  ;; Step
  (case step
    ('over (jdibug-step-over))
    ('into (jdibug-step-into))
    (t (error "Unknown step type: %s" step)))

  ;; Wait for the flag to be set
  (jdibug-test-info "Waiting for step to finish")
  (let* ((interval 0.1) (max-count (/ 30 interval)) (count 0))
    (while (and (not jdibug-test-step-hit) (< count max-count))
      (setq count (1+ count))
      (sleep-for interval)))

  (jdibug-test-info "Step finished")
  (should jdibug-test-step-hit)

  (jdibug-test-wait-for-refresh-timers))

(defun jdibug-test-step-hit-hook (&rest ignore)
  (setq jdibug-test-step-hit t)
  (remove-hook 'jdi-step-hooks #'jdibug-test-step-hit-hook))

(defvar jdibug-test-connected nil)
(defun jdibug-test-connected-hook (&rest ignore)
  (jdibug-test-info "connected: %s" ignore)
  (setq jdibug-test-connected t)
  (remove-hook 'jdibug-connected-hook #'jdibug-test-connected-hook))

(defun jdibug-test-main-buffer-name nil
  "Get the name of the buffer where the main process is running"
<<<<<<< HEAD
  (let ((main-class (or (and (not (string-equal "" jde-run-application-class))
									  jde-run-application-class)
								(jde-run-get-main-class))))
	 (concat "*" main-class "*")))
=======
  (let ((main-class (or (and (not (string-equal "" jdee-run-application-class))
			     jdee-run-application-class)
			(jdee-run-get-main-class))))
    (concat "*" main-class "*")))
>>>>>>> 35d80d92

(defun jdibug-test-connect-to-jvm (&optional buffer)
  "Start a JVM and attach to it with JDIbug from within BUFFER.
This assumes that the buffer has JDE variables set so that
`jdee-run' will start the JVM correctly and allow us to attach to
it.  If BUFFER is not specified, `jdibug-jde-test-Main-buffer' is
used"
  (interactive)

  ;; Evaluate optional arguements
  (or buffer (setq buffer jdibug-jde-test-Main-buffer))

  (switch-to-buffer buffer)

  ;; TODO: there is probably a more general way to do this
  (let* ((count 0)
<<<<<<< HEAD
			(run-buffer (jdibug-test-main-buffer-name))
			buffer started)
	(save-excursion
	  ;; Kill any currently running process
	  (let* ((buffer (get-buffer run-buffer))
			 (process (get-buffer-process buffer)))
		(when buffer
		  (when process
			(set-process-query-on-exit-flag process nil))
		  (flet ((yes-or-no-p (prompt) t))
			 (kill-buffer buffer))))

	  ;; Start the JVM
	  (jde-run 1)
	  ;; Wait for it to start
	  (save-excursion
		(while (and (< count 100) (not started))
		  (jdibug-test-info "Waiting for JVM to start %d" count)
		  (sleep-for 1)
		  (setq buffer (get-buffer run-buffer)
				count (1+ count))
		  (when buffer
			(jdibug-test-info "checking if running: %d %s" count buffer)
			(set-buffer buffer)
			(goto-char (point-min))
			(setq started (search-forward "Listening for transport dt_socket at address: " nil t)))
		  (jdibug-test-info "checked if running: %s" started))
		(assert-that started "jvm started"))
	  ;; Start jdibug
	  (setq jdibug-test-connected nil)
	  (add-hook 'jdibug-connected-hook 'jdibug-test-connected-hook)
	  (jdibug-connect)
	  (jdibug-test-wait-until jdibug-test-connected "Connected to JVM")

	  ;; Check that we actually connected
	  (assert-equal (length jdibug-virtual-machines)
					(length jdibug-connect-hosts)
					"Connected to all virtual machines")
	  )))
=======
	 (run-buffer (jdibug-test-main-buffer-name))
	 buffer started)
    (save-excursion
      ;; Kill any currently running process
      (let* ((buffer (get-buffer run-buffer))
	     (process (get-buffer-process buffer)))
	(when buffer
	  (when process
	    (set-process-query-on-exit-flag process nil))
	  (flet ((yes-or-no-p (prompt) t))
	    (kill-buffer buffer))))

      ;; Start the JVM
      (jdee-run 1)
      ;; Wait for it to start
      (save-excursion
	(while (and (< count 100) (not started))
	  (jdibug-test-info "Waiting for JVM to start %d" count)
	  (sleep-for 1)
	  (setq buffer (get-buffer run-buffer)
		count (1+ count))
	  (when buffer
	    (jdibug-test-info "checking if running: %d %s" count buffer)
	    (set-buffer buffer)
	    (goto-char (point-min))
	    (setq started (search-forward "Listening for transport dt_socket at address: " nil t)))
	  (jdibug-test-info "checked if running: %s" started))
	(should started))
      ;; Start jdibug
      (setq jdibug-test-connected nil)
      (add-hook 'jdibug-connected-hook 'jdibug-test-connected-hook)
      (jdibug-connect)
      (jdibug-test-wait-until jdibug-test-connected "Connected to JVM")

      ;; Check that we actually connected
      (should (= (length jdibug-virtual-machines)
		 (length jdibug-connect-hosts))
	      ))))
>>>>>>> 35d80d92

(defun jdibug-test-wait-for-refresh-timers nil
  "Wait until all of the buffer refresh timers have finished, or
an unreasonable amount of time has passed."
  (jdibug-test-debug "Waiting for timers: %s" timer-list)
  (mapc (lambda (timer-symbol)
	  (let* ((count 0)
		 (interval 0.1)
		 (max-count (/ 10 interval))
		 done)
	    (while (and (< count max-count)
			(not done))
	      ;; Need to get the value every iteration,
	      ;; since it can change if the timer runs
	      ;; while we are sleeping and then needs to
	      ;; restart the timer.
	      (let ((timer (symbol-value timer-symbol)))
		(if (memq timer timer-list)
		    (sleep-for interval)
		  (jdibug-test-debug "%s no longer running" timer-symbol)
		  (setq done t)))
	      (setq count (1+ count)))
	    (should done)))
	'(jdibug-refresh-threads-buffer-timer
	  jdibug-refresh-locals-buffer-timer
	  jdibug-refresh-watchpoints-buffer-timer
	  jdibug-refresh-frames-buffer-timer))
  (jdibug-test-debug "Waiting for timers finished"))

(defmacro jdibug-test-wait-until (var message)
  "Wait until VAR becomes true."
  (declare (indent 2))
  `(let* ((count 0) (interval 0.1) (max-count (/ 10 interval)))
     (while (and (< count max-count) (not ,var))
       (sleep-for interval)
       (jdibug-test-info "Waiting %d for %s: %s" count var ,var)
       (setq	count (1+ count)))
     (should ,var)))

(load "locals.el")
(load "watchpoints.el")
(load "breakpoints.el")

;; (debug-on-entry 'jdibug-test-connect-to-jvm)
;; (debug-on-entry 'jdibug-test-wait-for-refresh-timers)
;; (debug-on-entry 'jdibug-test-wait-until)
;; (debug-on-entry 'watch-expression-and-run-to-first-reference)

;;(debug-on-entry 'jdi-class-get-locations-of-line)

;; (debug-on-entry 'fail)
;; (debug-on-entry 'jdibug-handle-breakpoint)
;; (debug-on-entry 'jdibug-handle-class-prepare)

(let ((then (float-time))
      now delta)
  ;; (debug-on-entry 'jdibug-handle-breakpoint)
  ;; (debug-on-entry 'jdibug-test-set-breakpoint-and-run)
  ;;  (debug)
  (ert '(tag jde))
  (setq now (float-time)
	delta (- now then))
  (raise-frame)
  (message "Running jde-test-suite took %f seconds" delta))
<|MERGE_RESOLUTION|>--- conflicted
+++ resolved
@@ -1,322 +1,236 @@
-<<<<<<< HEAD
-;
-=======
-					;
->>>>>>> 35d80d92
-;; These tests run JDE and JDI together, for a system level
-;; integration test suite.  These tests assume that the code in
-;; test/java has been built.
-;;
-<<<<<<< HEAD
-(require 'elunit)
-(require 'jde)
-=======
-(require 'ert)
-(require 'jdee)
->>>>>>> 35d80d92
-(require 'jdibug)
-(require 'elog)
-
-(elog-make-logger jdibug-test)
-
-(defvar jdibug-jde-test-Main-buffer nil
-  "Buffer with the source for the Main.java for testing")
-
-(defconst jdibug-test-root-dir
-  (expand-file-name (concat
-		     (or (symbol-file 'jdibug-jde-test-Main-buffer)
-			 load-file-name
-			 (buffer-file-name))
-		     "/..")))
-(message "jdibug-test-root-dir: %s" jdibug-test-root-dir)
-
-(defvar jdibug-test-old-refresh-delay nil
-  "Saved valud of the refresh delay")
-
-<<<<<<< HEAD
-(defsuite jde-test-suite nil
-  :setup-hooks
-  (list (lambda ()
-			 ;; Shorten the refresh delay so tests can run faster
-			 (unless jdibug-test-old-refresh-delay
-				(setq jdibug-test-old-refresh-delay jdibug-refresh-delay
-						jdibug-refresh-delay 0.1))
-			 (let ((process (get-buffer-process
-								  (jdibug-test-main-buffer-name))))
-				(when process
-				  (kill-process process)))
-			 (setq jdibug-jde-test-Main-buffer
-					 (find-file (expand-file-name
-									 "java/src/com/jdibug/Main.java"
-									 jdibug-test-root-dir)))))
-  :teardown-hooks (list (lambda()
-						  (jdibug-test-info "jde-test-suite teardown")
-						  (setq jdibug-refresh-delay jdibug-test-old-refresh-delay
-								jdibug-test-old-refresh-delay nil)
-						  (jdibug-exit-jvm)
-						  (jdwp-traffic-info "Test Finished")
-						  ))
-  )
-=======
-(defmacro with-jde-test (&rest body)
-  "Run BODY, but set things up to support jdee-based testing"
-  (declare (debug t) (indent 0))
-  ;; Shorten the refresh delay so tests can run faster
-  `(unwind-protect
-       (save-current-buffer
-         (let ((jdibug-refresh-delay 0.1)
-               (jdibug-jde-test-Main-buffer
-                (find-file (expand-file-name
-                            "java/src/com/jdibug/Main.java"
-                            jdibug-test-root-dir)))
-               (process (get-buffer-process
-                         (jdibug-test-main-buffer-name))))
-	   (when process
-	     (kill-process process))
-       (with-current-buffer jdibug-jde-test-Main-buffer
-         (jdee-mode))
-	   ,@body))
-
-     (jdibug-test-info "jde-test-suite teardown")
-     (jdibug-exit-jvm)
-     (jdwp-traffic-info "Test Finished")
-     ))
-
->>>>>>> 35d80d92
-
-(defvar jdibug-test-breakpoint-hit nil)
-(defun jdibug-test-resume-and-wait-for-breakpoint ()
-  "Resume all threads, and then wait until a breakpoint is hit."
-  ;; Add a hook to remember when we hit a breakpoint
-  (add-hook 'jdibug-breakpoint-hit-hook #'jdibug-test-breakpoint-hit-hook)
-  (setq jdibug-test-breakpoint-hit nil)
-
-  ;; Resume everything
-  (jdibug-resume-all)
-
-  ;; Wait for the flag to be set
-  (let* ((interval 0.1)
-	 (max-count (/ 10 interval))
-	 (count 0))
-    (while (and (not jdibug-test-breakpoint-hit) (< count max-count))
-      (setq count (1+ count))
-      (sleep-for interval)))
-
-  (should jdibug-test-breakpoint-hit))
-
-(defun jdibug-test-breakpoint-hit-hook (&rest ignore)
-  (setq jdibug-test-breakpoint-hit t)
-  (remove-hook 'jdibug-breakpoint-hit-hook #'jdibug-test-breakpoint-hit-hook))
-
-(defvar jdibug-test-step-hit nil)
-(defun jdibug-test-step-over-and-wait
-  (jdibug-test-step-and-wait 'over))
-
-(defun jdibug-test-step-and-wait (step)
-  "Step the current thread, and then wait until the step is
-finished.  Also wait for all of the buffers to finish updating."
-  ;; Add a hook to remember when we hit a breakpoint
-  (add-hook 'jdi-step-hooks #'jdibug-test-step-hit-hook)
-  (setq jdibug-test-step-hit nil)
-
-  ;; Step
-  (case step
-    ('over (jdibug-step-over))
-    ('into (jdibug-step-into))
-    (t (error "Unknown step type: %s" step)))
-
-  ;; Wait for the flag to be set
-  (jdibug-test-info "Waiting for step to finish")
-  (let* ((interval 0.1) (max-count (/ 30 interval)) (count 0))
-    (while (and (not jdibug-test-step-hit) (< count max-count))
-      (setq count (1+ count))
-      (sleep-for interval)))
-
-  (jdibug-test-info "Step finished")
-  (should jdibug-test-step-hit)
-
-  (jdibug-test-wait-for-refresh-timers))
-
-(defun jdibug-test-step-hit-hook (&rest ignore)
-  (setq jdibug-test-step-hit t)
-  (remove-hook 'jdi-step-hooks #'jdibug-test-step-hit-hook))
-
-(defvar jdibug-test-connected nil)
-(defun jdibug-test-connected-hook (&rest ignore)
-  (jdibug-test-info "connected: %s" ignore)
-  (setq jdibug-test-connected t)
-  (remove-hook 'jdibug-connected-hook #'jdibug-test-connected-hook))
-
-(defun jdibug-test-main-buffer-name nil
-  "Get the name of the buffer where the main process is running"
-<<<<<<< HEAD
-  (let ((main-class (or (and (not (string-equal "" jde-run-application-class))
-									  jde-run-application-class)
-								(jde-run-get-main-class))))
-	 (concat "*" main-class "*")))
-=======
-  (let ((main-class (or (and (not (string-equal "" jdee-run-application-class))
-			     jdee-run-application-class)
-			(jdee-run-get-main-class))))
-    (concat "*" main-class "*")))
->>>>>>> 35d80d92
-
-(defun jdibug-test-connect-to-jvm (&optional buffer)
-  "Start a JVM and attach to it with JDIbug from within BUFFER.
-This assumes that the buffer has JDE variables set so that
-`jdee-run' will start the JVM correctly and allow us to attach to
-it.  If BUFFER is not specified, `jdibug-jde-test-Main-buffer' is
-used"
-  (interactive)
-
-  ;; Evaluate optional arguements
-  (or buffer (setq buffer jdibug-jde-test-Main-buffer))
-
-  (switch-to-buffer buffer)
-
-  ;; TODO: there is probably a more general way to do this
-  (let* ((count 0)
-<<<<<<< HEAD
-			(run-buffer (jdibug-test-main-buffer-name))
-			buffer started)
-	(save-excursion
-	  ;; Kill any currently running process
-	  (let* ((buffer (get-buffer run-buffer))
-			 (process (get-buffer-process buffer)))
-		(when buffer
-		  (when process
-			(set-process-query-on-exit-flag process nil))
-		  (flet ((yes-or-no-p (prompt) t))
-			 (kill-buffer buffer))))
-
-	  ;; Start the JVM
-	  (jde-run 1)
-	  ;; Wait for it to start
-	  (save-excursion
-		(while (and (< count 100) (not started))
-		  (jdibug-test-info "Waiting for JVM to start %d" count)
-		  (sleep-for 1)
-		  (setq buffer (get-buffer run-buffer)
-				count (1+ count))
-		  (when buffer
-			(jdibug-test-info "checking if running: %d %s" count buffer)
-			(set-buffer buffer)
-			(goto-char (point-min))
-			(setq started (search-forward "Listening for transport dt_socket at address: " nil t)))
-		  (jdibug-test-info "checked if running: %s" started))
-		(assert-that started "jvm started"))
-	  ;; Start jdibug
-	  (setq jdibug-test-connected nil)
-	  (add-hook 'jdibug-connected-hook 'jdibug-test-connected-hook)
-	  (jdibug-connect)
-	  (jdibug-test-wait-until jdibug-test-connected "Connected to JVM")
-
-	  ;; Check that we actually connected
-	  (assert-equal (length jdibug-virtual-machines)
-					(length jdibug-connect-hosts)
-					"Connected to all virtual machines")
-	  )))
-=======
-	 (run-buffer (jdibug-test-main-buffer-name))
-	 buffer started)
-    (save-excursion
-      ;; Kill any currently running process
-      (let* ((buffer (get-buffer run-buffer))
-	     (process (get-buffer-process buffer)))
-	(when buffer
-	  (when process
-	    (set-process-query-on-exit-flag process nil))
-	  (flet ((yes-or-no-p (prompt) t))
-	    (kill-buffer buffer))))
-
-      ;; Start the JVM
-      (jdee-run 1)
-      ;; Wait for it to start
-      (save-excursion
-	(while (and (< count 100) (not started))
-	  (jdibug-test-info "Waiting for JVM to start %d" count)
-	  (sleep-for 1)
-	  (setq buffer (get-buffer run-buffer)
-		count (1+ count))
-	  (when buffer
-	    (jdibug-test-info "checking if running: %d %s" count buffer)
-	    (set-buffer buffer)
-	    (goto-char (point-min))
-	    (setq started (search-forward "Listening for transport dt_socket at address: " nil t)))
-	  (jdibug-test-info "checked if running: %s" started))
-	(should started))
-      ;; Start jdibug
-      (setq jdibug-test-connected nil)
-      (add-hook 'jdibug-connected-hook 'jdibug-test-connected-hook)
-      (jdibug-connect)
-      (jdibug-test-wait-until jdibug-test-connected "Connected to JVM")
-
-      ;; Check that we actually connected
-      (should (= (length jdibug-virtual-machines)
-		 (length jdibug-connect-hosts))
-	      ))))
->>>>>>> 35d80d92
-
-(defun jdibug-test-wait-for-refresh-timers nil
-  "Wait until all of the buffer refresh timers have finished, or
-an unreasonable amount of time has passed."
-  (jdibug-test-debug "Waiting for timers: %s" timer-list)
-  (mapc (lambda (timer-symbol)
-	  (let* ((count 0)
-		 (interval 0.1)
-		 (max-count (/ 10 interval))
-		 done)
-	    (while (and (< count max-count)
-			(not done))
-	      ;; Need to get the value every iteration,
-	      ;; since it can change if the timer runs
-	      ;; while we are sleeping and then needs to
-	      ;; restart the timer.
-	      (let ((timer (symbol-value timer-symbol)))
-		(if (memq timer timer-list)
-		    (sleep-for interval)
-		  (jdibug-test-debug "%s no longer running" timer-symbol)
-		  (setq done t)))
-	      (setq count (1+ count)))
-	    (should done)))
-	'(jdibug-refresh-threads-buffer-timer
-	  jdibug-refresh-locals-buffer-timer
-	  jdibug-refresh-watchpoints-buffer-timer
-	  jdibug-refresh-frames-buffer-timer))
-  (jdibug-test-debug "Waiting for timers finished"))
-
-(defmacro jdibug-test-wait-until (var message)
-  "Wait until VAR becomes true."
-  (declare (indent 2))
-  `(let* ((count 0) (interval 0.1) (max-count (/ 10 interval)))
-     (while (and (< count max-count) (not ,var))
-       (sleep-for interval)
-       (jdibug-test-info "Waiting %d for %s: %s" count var ,var)
-       (setq	count (1+ count)))
-     (should ,var)))
-
-(load "locals.el")
-(load "watchpoints.el")
-(load "breakpoints.el")
-
-;; (debug-on-entry 'jdibug-test-connect-to-jvm)
-;; (debug-on-entry 'jdibug-test-wait-for-refresh-timers)
-;; (debug-on-entry 'jdibug-test-wait-until)
-;; (debug-on-entry 'watch-expression-and-run-to-first-reference)
-
-;;(debug-on-entry 'jdi-class-get-locations-of-line)
-
-;; (debug-on-entry 'fail)
-;; (debug-on-entry 'jdibug-handle-breakpoint)
-;; (debug-on-entry 'jdibug-handle-class-prepare)
-
-(let ((then (float-time))
-      now delta)
-  ;; (debug-on-entry 'jdibug-handle-breakpoint)
-  ;; (debug-on-entry 'jdibug-test-set-breakpoint-and-run)
-  ;;  (debug)
-  (ert '(tag jde))
-  (setq now (float-time)
-	delta (- now then))
-  (raise-frame)
-  (message "Running jde-test-suite took %f seconds" delta))
+;; These tests run JDE and JDI together, for a system level
+;; integration test suite.  These tests assume that the code in
+;; test/java has been built.
+;;
+(require 'ert)
+(require 'jdee)
+(require 'jdibug)
+(require 'elog)
+
+(elog-make-logger jdibug-test)
+
+(defvar jdibug-jde-test-Main-buffer nil
+  "Buffer with the source for the Main.java for testing")
+
+(defconst jdibug-test-root-dir
+  (expand-file-name (concat
+		     (or (symbol-file 'jdibug-jde-test-Main-buffer)
+			 load-file-name
+			 (buffer-file-name))
+		     "/..")))
+(message "jdibug-test-root-dir: %s" jdibug-test-root-dir)
+
+(defvar jdibug-test-old-refresh-delay nil
+  "Saved valud of the refresh delay")
+
+(defmacro with-jde-test (&rest body)
+  "Run BODY, but set things up to support jdee-based testing"
+  (declare (debug t) (indent 0))
+  ;; Shorten the refresh delay so tests can run faster
+  `(unwind-protect
+       (save-current-buffer
+         (let ((jdibug-refresh-delay 0.1)
+               (jdibug-jde-test-Main-buffer
+                (find-file (expand-file-name
+                            "java/src/com/jdibug/Main.java"
+                            jdibug-test-root-dir)))
+               (process (get-buffer-process
+                         (jdibug-test-main-buffer-name))))
+	   (when process
+	     (kill-process process))
+       (with-current-buffer jdibug-jde-test-Main-buffer
+         (jdee-mode))
+	   ,@body))
+
+     (jdibug-test-info "jde-test-suite teardown")
+     (jdibug-exit-jvm)
+     (jdwp-traffic-info "Test Finished")
+     ))
+
+(defvar jdibug-test-breakpoint-hit nil)
+(defun jdibug-test-resume-and-wait-for-breakpoint ()
+  "Resume all threads, and then wait until a breakpoint is hit."
+  ;; Add a hook to remember when we hit a breakpoint
+  (add-hook 'jdibug-breakpoint-hit-hook #'jdibug-test-breakpoint-hit-hook)
+  (setq jdibug-test-breakpoint-hit nil)
+
+  ;; Resume everything
+  (jdibug-resume-all)
+
+  ;; Wait for the flag to be set
+  (let* ((interval 0.1)
+	 (max-count (/ 10 interval))
+	 (count 0))
+    (while (and (not jdibug-test-breakpoint-hit) (< count max-count))
+      (setq count (1+ count))
+      (sleep-for interval)))
+
+  (should jdibug-test-breakpoint-hit))
+
+(defun jdibug-test-breakpoint-hit-hook (&rest ignore)
+  (setq jdibug-test-breakpoint-hit t)
+  (remove-hook 'jdibug-breakpoint-hit-hook #'jdibug-test-breakpoint-hit-hook))
+
+(defvar jdibug-test-step-hit nil)
+(defun jdibug-test-step-over-and-wait ()
+  (jdibug-test-step-and-wait 'over))
+
+(defun jdibug-test-step-and-wait (step)
+  "Step the current thread, and then wait until the step is
+finished.  Also wait for all of the buffers to finish updating."
+  ;; Add a hook to remember when we hit a breakpoint
+  (add-hook 'jdi-step-hooks #'jdibug-test-step-hit-hook)
+  (setq jdibug-test-step-hit nil)
+
+  ;; Step
+  (case step
+    ('over (jdibug-step-over))
+    ('into (jdibug-step-into))
+    (t (error "Unknown step type: %s" step)))
+
+  ;; Wait for the flag to be set
+  (jdibug-test-info "Waiting for step to finish")
+  (let* ((interval 0.1) (max-count (/ 30 interval)) (count 0))
+    (while (and (not jdibug-test-step-hit) (< count max-count))
+      (setq count (1+ count))
+      (sleep-for interval)))
+
+  (jdibug-test-info "Step finished")
+  (should jdibug-test-step-hit)
+
+  (jdibug-test-wait-for-refresh-timers))
+
+(defun jdibug-test-step-hit-hook (&rest ignore)
+  (setq jdibug-test-step-hit t)
+  (remove-hook 'jdi-step-hooks #'jdibug-test-step-hit-hook))
+
+(defvar jdibug-test-connected nil)
+(defun jdibug-test-connected-hook (&rest ignore)
+  (jdibug-test-info "connected: %s" ignore)
+  (setq jdibug-test-connected t)
+  (remove-hook 'jdibug-connected-hook #'jdibug-test-connected-hook))
+
+(defun jdibug-test-main-buffer-name nil
+  "Get the name of the buffer where the main process is running"
+  (let ((main-class (or (and (not (string-equal "" jdee-run-application-class))
+			     jdee-run-application-class)
+			(jdee-run-get-main-class))))
+    (concat "*" main-class "*")))
+
+(defun jdibug-test-connect-to-jvm (&optional buffer)
+  "Start a JVM and attach to it with JDIbug from within BUFFER.
+This assumes that the buffer has JDE variables set so that
+`jdee-run' will start the JVM correctly and allow us to attach to
+it.  If BUFFER is not specified, `jdibug-jde-test-Main-buffer' is
+used"
+  (interactive)
+
+  ;; Evaluate optional arguements
+  (or buffer (setq buffer jdibug-jde-test-Main-buffer))
+
+  (switch-to-buffer buffer)
+
+  ;; TODO: there is probably a more general way to do this
+  (let* ((count 0)
+	 (run-buffer (jdibug-test-main-buffer-name))
+	 buffer started)
+    (save-excursion
+      ;; Kill any currently running process
+      (let* ((buffer (get-buffer run-buffer))
+	     (process (get-buffer-process buffer)))
+	(when buffer
+	  (when process
+	    (set-process-query-on-exit-flag process nil))
+	  (flet ((yes-or-no-p (prompt) t))
+	    (kill-buffer buffer))))
+
+      ;; Start the JVM
+      (jdee-run 1)
+      ;; Wait for it to start
+      (save-excursion
+	(while (and (< count 100) (not started))
+	  (jdibug-test-info "Waiting for JVM to start %d" count)
+	  (sleep-for 1)
+	  (setq buffer (get-buffer run-buffer)
+		count (1+ count))
+	  (when buffer
+	    (jdibug-test-info "checking if running: %d %s" count buffer)
+	    (set-buffer buffer)
+	    (goto-char (point-min))
+	    (setq started (search-forward "Listening for transport dt_socket at address: " nil t)))
+	  (jdibug-test-info "checked if running: %s" started))
+	(should started))
+      ;; Start jdibug
+      (setq jdibug-test-connected nil)
+      (add-hook 'jdibug-connected-hook 'jdibug-test-connected-hook)
+      (jdibug-connect)
+      (jdibug-test-wait-until jdibug-test-connected "Connected to JVM")
+
+      ;; Check that we actually connected
+      (should (= (length jdibug-virtual-machines)
+		 (length jdibug-connect-hosts))
+	      ))))
+
+(defun jdibug-test-wait-for-refresh-timers nil
+  "Wait until all of the buffer refresh timers have finished, or
+an unreasonable amount of time has passed."
+  (jdibug-test-debug "Waiting for timers: %s" timer-list)
+  (mapc (lambda (timer-symbol)
+	  (let* ((count 0)
+		 (interval 0.1)
+		 (max-count (/ 10 interval))
+		 done)
+	    (while (and (< count max-count)
+			(not done))
+	      ;; Need to get the value every iteration,
+	      ;; since it can change if the timer runs
+	      ;; while we are sleeping and then needs to
+	      ;; restart the timer.
+	      (let ((timer (symbol-value timer-symbol)))
+		(if (memq timer timer-list)
+		    (sleep-for interval)
+		  (jdibug-test-debug "%s no longer running" timer-symbol)
+		  (setq done t)))
+	      (setq count (1+ count)))
+	    (should done)))
+	'(jdibug-refresh-threads-buffer-timer
+	  jdibug-refresh-locals-buffer-timer
+	  jdibug-refresh-watchpoints-buffer-timer
+	  jdibug-refresh-frames-buffer-timer))
+  (jdibug-test-debug "Waiting for timers finished"))
+
+(defmacro jdibug-test-wait-until (var message)
+  "Wait until VAR becomes true."
+  (declare (indent 2))
+  `(let* ((count 0) (interval 0.1) (max-count (/ 10 interval)))
+     (while (and (< count max-count) (not ,var))
+       (sleep-for interval)
+       (jdibug-test-info "Waiting %d for %s: %s" count var ,var)
+       (setq	count (1+ count)))
+     (should ,var)))
+
+(load "locals.el")
+(load "watchpoints.el")
+(load "breakpoints.el")
+
+;; (debug-on-entry 'jdibug-test-connect-to-jvm)
+;; (debug-on-entry 'jdibug-test-wait-for-refresh-timers)
+;; (debug-on-entry 'jdibug-test-wait-until)
+;; (debug-on-entry 'watch-expression-and-run-to-first-reference)
+
+;;(debug-on-entry 'jdi-class-get-locations-of-line)
+
+;; (debug-on-entry 'fail)
+;; (debug-on-entry 'jdibug-handle-breakpoint)
+;; (debug-on-entry 'jdibug-handle-class-prepare)
+
+(let ((then (float-time))
+      now delta)
+  ;; (debug-on-entry 'jdibug-handle-breakpoint)
+  ;; (debug-on-entry 'jdibug-test-set-breakpoint-and-run)
+  ;;  (debug)
+  (ert '(tag jde))
+  (setq now (float-time)
+	delta (- now then))
+  (raise-frame)
+  (message "Running jde-test-suite took %f seconds" delta))