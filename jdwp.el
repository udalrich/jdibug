;;; jdwp.el --- library to communicate using Java(tm) Debug Wire Protocol

;; Copyright (C) 2008 Phuah Yee Keat

;; Author: Phuah Yee Keat <ykphuah@gmail.com>
;; Maintainer: Troy Daniels <udalrich.schermer@gmail.com>
;; Created: 20 May 2008
;; Keywords: lisp tools

;; This file is NOT part of GNU Emacs.

;; This program is free software: you can redistribute it and/or modify
;; it under the terms of the GNU General Public License as published by
;; the Free Software Foundation, either version 3 of the License, or (at
;; your option) any later version.

;; This program is distributed in the hope that it will be useful, but
;; WITHOUT ANY WARRANTY; without even the implied warranty of
;; MERCHANTABILITY or FITNESS FOR A PARTICULAR PURPOSE.  See the GNU
;; General Public License for more details.

;; You should have received a copy of the GNU General Public License
;; along with this program.  If not, see `http://www.gnu.org/licenses/'.

;;; Commentary:

;; This module try to implement everything documented here:
;; http://java.sun.com/j2se/1.4.2/docs/guide/jpda/jdwp/jdwp-protocol.html
;; http://java.sun.com/j2se/1.4.2/docs/guide/jpda/jdwp-spec.html

;; This module requires elog.el

;;; Code:

(require 'bindat)
(require 'elog)
(require 'jdibug-util)

(eval-when-compile
  (load "cl-seq")
  (load "cl-extra"))

(defcustom jdwp-timeout 3
  "Number of seconds to timeout before replies arrive from the debuggee."
  :group 'jdibug
  :type 'integer)

(defcustom jdwp-block-seconds 0.1
  "The number of seconds we block before checking for user activity"
  :group 'jdibug
  :type 'float)

(elog-make-logger jdwp)
(elog-make-logger jdwp-traffic)

(defvar jdwp-ignore-error nil
  "If an error response to `jdwp-send-command' is contained in this list, nil is returned rather than throwing an error")

(defvar jdwp-uninterruptibly-running-p nil
  "Flag to indicate if an uninterruptible function is already running")
(defvar jdwp-uninterruptibly-waiting nil
  "List of objects to process uninterruptibly.")

(defstruct jdwp
  ;; the elisp process that connects to the debuggee
  process

  ;; the state of our process
  handshaked-p

  ;; the last used command id that we sent to the server
  (current-id            -1)

  ;; place where you can store anything
  plist

  current-reply

  ;; VM specific sizes that need to be set before any communication happens
  (field-id-size          4)
  (method-id-size         4)
  (object-id-size         4)
  (reference-type-id-size 4)
  (frame-id-size          4)

  server
  port)

(defstruct jdwp-packet
  length
  id
  flags

  data)

(defstruct (jdwp-packet-reply (:include jdwp-packet))
  error)

(defstruct (jdwp-packet-command (:include jdwp-packet))
  command-set
  command)

;;; Constants:
(defconst jdwp-event-single-step         1)
(defconst jdwp-event-breakpoint          2)
(defconst jdwp-event-frame-pop           3)
(defconst jdwp-event-exception           4)
(defconst jdwp-event-user-defined        5)
(defconst jdwp-event-thread-start        6)
(defconst jdwp-event-thread-end          7)
(defconst jdwp-event-class-prepare       8)
(defconst jdwp-event-class-unload        9)
(defconst jdwp-event-class-load         10)
(defconst jdwp-event-field-access       20)
(defconst jdwp-event-field-modification 21)
(defconst jdwp-event-exception-catch    30)
(defconst jdwp-event-method-entry       40)
(defconst jdwp-event-method-exit        41)
(defconst jdwp-event-vm-init            90)
(defconst jdwp-event-vm-start           90)
(defconst jdwp-event-vm-death           99)

(defconst jdwp-step-depth-into   0)
(defconst jdwp-step-depth-over   1)
(defconst jdwp-step-depth-out    2)

(defconst jdwp-tag-array        91)
(defconst jdwp-tag-byte         66)
(defconst jdwp-tag-char         67)
(defconst jdwp-tag-object       76)
(defconst jdwp-tag-float        70)
(defconst jdwp-tag-double       68)
(defconst jdwp-tag-int          73)
(defconst jdwp-tag-long         74)
(defconst jdwp-tag-short        83)
(defconst jdwp-tag-void         86)
(defconst jdwp-tag-boolean      90)
(defconst jdwp-tag-class-object 99)
(defconst jdwp-tag-string       115)
(defconst jdwp-tag-thread       116)
(defconst jdwp-tag-thread-group 103)
(defconst jdwp-tag-class-loader 108)

(defconst jdwp-tag-constants
  (let (values)
	(mapatoms
	 (lambda (atom)
	   (let ((name (symbol-name atom)))
		 (when (and (string-match "^jdwp-tag-\\(.+\\)$" name)
					(not (string-equal name "jdwp-tag-constants")))
		   (push (cons (symbol-value atom)
					   (match-string 1 name))
				 values)))))
	values)
  "Map from jdwp type constants to printable names")

(defconst jdwp-type-tag-class     1)
(defconst jdwp-type-tag-interface 2)
(defconst jdwp-type-tag-array     3)

(defconst jdwp-suspend-policy-none 0)
(defconst jdwp-suspend-policy-event-thread 1)
(defconst jdwp-suspend-policy-all 2)

(defconst jdwp-invoke-single-threaded 1)
(defconst jdwp-invoke-nonvirtual 2)

(defconst jdwp-thread-status-zombie 0)
(defconst jdwp-thread-status-running 1)
(defconst jdwp-thread-status-sleeping 2)
(defconst jdwp-thread-status-monitor 3)
(defconst jdwp-thread-status-wait 4)

(defconst jdwp-thread-status-constants
  `( (,jdwp-thread-status-zombie . "Zombie")
	 (,jdwp-thread-status-running . "Running")
	 (,jdwp-thread-status-sleeping . "Sleeping")
	 (,jdwp-thread-status-monitor . "Monitor")
	 (,jdwp-thread-status-wait . "Waiting")))

(defconst jdwp-suspend-status-suspended 1)

(defconst jdwp-mod-kind-case-count       1)
(defconst jdwp-mod-kind-case-conditional 2)
(defconst jdwp-mod-kind-case-thread-only 3)
(defconst jdwp-mod-kind-class-only       4)
(defconst jdwp-mod-kind-class-match      5)
(defconst jdwp-mod-kind-class-exclude    6)
(defconst jdwp-mod-kind-location-only    7)
(defconst jdwp-mod-kind-exception-only   8)
(defconst jdwp-mod-kind-field-only       9)
(defconst jdwp-mod-kind-case-step       10)
(defconst jdwp-mod-kind-instance-only   11)

(defconst jdwp-error-constants
  `((0   none                 "No error has occured.")
	(10  invalid-thread       "Passed thread is null, is not a valid thread or has exited.")
	(11  invalid-thread-group "Thread group invalid.")
	(12  invalid-priority     "Invalid priority.")
	(13  thread-not-suspended "If the specified thread as not been suspended by an event.")
	(14  thread-suspended     "Thread already suspended.")
	(20  invalid-object       "If this reference type has been unloaded and garbage collected.")
	(21  invalid-class        "Invalid class.")
	(22  invalid-location     "Invalid location.")
	(23  invalid-methodid     "Invalid method.")
	(24  invalid-location     "Invalid location.")
	(25  invalid-fieldid      "Invalid field.")
	(30  invalid-frameid      "Invalid jframeID.")
	(31  no-more-frames       "There are no more Java or JNI frames on the call stack.")
	(32  opaque-frame         "Information about the frame is not available.")
	(33  not-current-frame    "Operation can only be performed on current frame.")
	(34  type-mismatch        "The variable is not appropriate type for the function used.")
	(35  invalid-slot         "Invalid slot")
	(40  duplicate            "Item already set.")
	(41  not-found            "Desired element not found.")
	(50  invalid-monitor      "Invalid monitor.")
	(51  not-monitor-owner    "This thread doesn't own the monitor.")
	(52  interrupt            "The call has been interrupted before completion.")
	(60  invalid-class-format "The virtual machine attempted to read a class file and determined that the file is malformed or otherwise cannot be interpreted as a class file")
	(61  circular-class-definition "A circularity has been detected while initializing a class.")
	(62  fails_verification   "The verifier detected that a class file, though well formed, contained some sort of internal inconsistency or security problem.")
	(63  add-method-not-implemented "Adding methods has not been implemented.")
	(64  schema-change-not-implemented "Schema change has not been implemented.")
	(65  invalid-typestate    "The state of the thread has been modified, and is not inconsistent.")
	(66  hierarchy-change-not-implemented "A direct superclass is different for the new class version, or the set of directly implemented interfaces is different and canUnrestrictedlyRedefineClasses is false.")
	(67  delete-method-not-implemented "The new class version does not declare a method declared in the old class version and canUnrestrictedlyRedefineClasses is false.")
	(68  unsupported-version  "A class file has a version number not supported by this VM.")
	(69  names-dont-match     "The class name defined in the new class file is different from the name in the old class object.")
	(70  class-modifiers-change-not-implemented "The new class version has different modifiers and canUnrestrictedlyRedefineClasses is false.")
	(71  method-modifiers-change-not-implemented "A method in the new class version has different modifiers than its counterpart in the old class version and canUnrestrictedlyRedefineClasses is false.")
	(99  not-implemented      "The functionality is not implemented in this virtual machine.")
	(100 null-pointer         "Invalid pointer.")
	(101 absent-information   "Desired information is not available.")
	(102 invalid-event-type   "The specified event type id is not recognized.")
	(103 illegal-argument     "Illegal argument.")
	(110 out-of-memory        "The function needed to allocate memory and no more memory was available for allocation.")
	(111 access-denied        "Debugging has not been enabled in this virtual machine. JVMDI cannot be used.")
	(112 vm-dead              "The virtual machine is not running.")
	(113 internal             "An unexpected internal error has occurred.")
	(500 invalid-tag          "object type id or class tag.")
	(502 already-invoking     "Previous invoke not complete.")
	(503 invalid-index        "Index is invalid.")
	(504 invalid-length       "The length is invalid.")
	(506 invalid-string       "The string is invalid.")
	(507 invalid-class-loader "The class loader is invalid.")
	(508 invalid-array        "The array is invalid.")
	(509 transport-load       "Unable to load the transport.")
	(510 transport-init       "Unable to initialize the transport.")
	(511 native-method        "")
	(512 invalid-count        "The count is invalid.")))

;; generate variables for each of the error codes for easier access
(dolist (element jdwp-error-constants)
  (let ((code (car element))
		(sym (intern (format "jdwp-error-%s" (nth 1 element)))))
    (set sym code)))

;;; The bindat specifications:
(defconst jdwp-packet-spec
  '((:length     u32)
	(:id         u32)
	(:flags      u8)))

(defconst jdwp-command-spec
  '((:length      u32)
	(:id          u32)
	(:flags       u8)
	(:command-set u8)
	(:command     u8)))

(defconst jdwp-reply-spec
  '((:length     u32)
	(:id         u32)
	(:flags      u8)
	(:error      u16)))

(defconst jdwp-string-spec
  '((:length     u32)
	(:string     vec (:length))))

(defconst jdwp-location-spec
  '((:type      u8)
	(:class-id  vec (eval jdwp-reference-type-id-size))
	(:method-id vec (eval jdwp-method-id-size))
	(:index     vec 8)))

(defconst jdwp-tagged-object-spec
  '((:type   u8)
	 (:object vec (eval jdwp-object-id-size))))

(defconst jdwp-event-spec
  `((:suspend-policy         u8)
	(:events                 u32)
	(:event                  repeat (:events)
							 (:event-kind     u8)
							 (:u              union (:event-kind)
											  (,jdwp-event-vm-start       (:request-id    u32)
																		  (:thread        vec (eval jdwp-object-id-size)))
											  (,jdwp-event-single-step    (:request-id    u32)
																		  (:thread        vec (eval jdwp-object-id-size))
																		  (:location      struct jdwp-location-spec))
											  (,jdwp-event-thread-start   (:request-id    u32)
																		  (:thread        vec (eval jdwp-object-id-size)))
											  (,jdwp-event-breakpoint     (:request-id    u32)
																		  (:thread        vec (eval jdwp-object-id-size))
																		  (:location      struct jdwp-location-spec))
											  (,jdwp-event-exception      (:request-id    u32)
																					(:thread        vec (eval jdwp-object-id-size))
																					(:location      struct jdwp-location-spec)
																					(:exception     struct jdwp-tagged-object-spec)
																					(:catch-location struct jdwp-location-spec))
											  (,jdwp-event-class-prepare  (:request-id    u32)
																		  (:thread        vec (eval jdwp-object-id-size))
																		  (:ref-type-tag  u8)
																		  (:type-id       vec (eval jdwp-reference-type-id-size))
																		  (:signature     struct jdwp-string-spec)
																		  (:status        u32))
											  (,jdwp-event-class-unload   (:request-id    u32)
																		  (:signature     struct jdwp-string-spec))
											  (,jdwp-event-vm-death       (:request-id    u32))))))



(defconst jdwp-value-spec
  `((:type  u8)
	(:u     union (:type)
			(,jdwp-tag-array        (:value vec (eval jdwp-object-id-size)))
			(,jdwp-tag-byte         (:value u8))
			(,jdwp-tag-char         (:value u16))
			(,jdwp-tag-object       (:value vec (eval jdwp-object-id-size)))
			(,jdwp-tag-float        (:value vec 4))
			(,jdwp-tag-double       (:value vec 8))
			(,jdwp-tag-int          (:value vec 4))
			(,jdwp-tag-long         (:value vec 8))
			(,jdwp-tag-short        (:value u16))
			(,jdwp-tag-void)
			(,jdwp-tag-boolean      (:value u8))
			(,jdwp-tag-string       (:value vec (eval jdwp-object-id-size)))
			(,jdwp-tag-thread       (:value vec (eval jdwp-object-id-size)))
			(,jdwp-tag-thread-group (:value vec (eval jdwp-object-id-size)))
			(,jdwp-tag-class-loader (:value vec (eval jdwp-object-id-size)))
			(,jdwp-tag-class-object (:value vec (eval jdwp-object-id-size))))))

(defconst jdwp-arrayregion-header-spec
  '((:type    u8)
	(:length  u32)))

;; declare the dynamic variables for our unpacker
(defmacro jdwp-with-size (jdwp &rest body)
  (declare (indent defun))
  `(let ((jdwp-field-id-size          (jdwp-field-id-size          ,jdwp))
		 (jdwp-method-id-size         (jdwp-method-id-size         ,jdwp))
		 (jdwp-object-id-size         (jdwp-object-id-size         ,jdwp))
		 (jdwp-reference-type-id-size (jdwp-reference-type-id-size ,jdwp))
		 (jdwp-frame-id-size          (jdwp-frame-id-size          ,jdwp)))
     ,@body))

(defun jdwp-unpack-arrayregion (jdwp packet)
  (jdwp-trace "jdwp-unpack-arrayregion:%s" (jdwp-string-to-hex packet))
  (jdwp-with-size
    jdwp
	(let* ((header (bindat-unpack jdwp-arrayregion-header-spec packet))
		   (type   (bindat-get-field header :type))
		   (length (bindat-get-field header :length))
		   repeater spec)
	  (setq repeater
			(case type
			  ; object
			  (76 '(:value struct jdwp-value-spec))
			  ; array
			  (91 '(:value struct jdwp-value-spec))
			  ; byte
			  (66 '(:value u8))
			  ; char
			  (67 '(:value u16))
			  ; float
			  (70 '(:value vec 4))
			  ; double
			  (68 '(:value vec 8))
			  ; int.  u32 will overflow.  Can we use vec 4?
			  (73 '(:value vec 4))
			  ; long
			  (74 '(:value vec 8))
			  ; short
			  (83 '(:value u16))
			  ; boolean
			  (90 '(:value u8))))
	  (setq spec `((:type u8) (:length u32) (:value repeat (:length) ,repeater)))
	  (bindat-unpack spec packet))))

(defconst jdwp-protocol
  `((:name         "version"
				   :command-set  1
				   :command      1
				   :command-spec nil
				   :reply-spec   ((:description   struct jdwp-string-spec)
								  (:jdwp-major    u32)
								  (:jdwp-minor    u32)
								  (:vm-version    struct jdwp-string-spec)
								  (:vm-name       struct jdwp-string-spec)))
	(:name         "classes-by-signature"
				   :command-set  1
				   :command      2
				   :command-spec ((:signature     struct jdwp-string-spec))
				   :reply-spec   ((:classes       u32)
								  (:class         repeat (:classes)
												  (:ref-type-tag u8)
												  (:type-id      vec (eval jdwp-reference-type-id-size))
												  (:status       u32))))
	(:name         "all-classes"
				   :command-set  1
				   :command      3
				   :command-spec nil
				   :reply-spec   ((:classes       u32)
								  (:class         repeat (:classes)
												  (:ref-type-tag u8)
												  (:type-id      vec (eval jdwp-reference-type-id-size))
												  (:signature    struct jdwp-string-spec)
												  (:status       u32))))
	(:name         "all-threads"
				   :command-set  1
				   :command      4
				   :command-spec nil
				   :reply-spec   ((:threads       u32)
								  (:thread        repeat (:threads)
												  (:id   vec (eval jdwp-object-id-size)))))
	(:name         "top-level-thread-groups"
				   :command-set  1
				   :command      5
				   :command-spec nil
				   :reply-spec   ((:groups        u32)
								  (:group         repeat (:group)
												  (:id   vec (eval jdwp-object-id-size)))))
	(:name         "dispose"
				   :command-set  1
				   :command      6
				   :command-spec nil
				   :reply-spec   nil)
	(:name         "id-sizes"
				   :command-set  1
				   :command      7
				   :command-spec nil
				   :reply-spec   ((:field-id-size          u32)
								  (:method-id-size         u32)
								  (:object-id-size         u32)
								  (:reference-type-id-size u32)
								  (:frame-id-size          u32)))
	(:name         "suspend"
				   :command-set  1
				   :command      8
				   :command-spec nil
				   :reply-spec   nil)
	(:name         "resume"
				   :command-set  1
				   :command      9
				   :command-spec nil
				   :reply-spec   nil)
	(:name         "exit"
				   :command-set  1
				   :command      10
				   :command-spec ((:exit-code u32))
				   :reply-spec   nil)
	(:name         "capabilities-new"
				   :command-set  1
				   :command      17
				   :command-spec nil
				   :reply-spec   ((:can-watch-field-modification      u8)
								  (:can-watch-field-access            u8)
								  (:can-get-bytecodes                 u8)
								  (:can-get-synthetic-attribute       u8)
								  (:can-get-owned-monitor-info        u8)
								  (:can-get-current-contended-monitor u8)
								  (:can-get-monitor-info              u8)
								  (:can-redefine-class                u8)
								  (:can-add-method                    u8)
								  (:can-unrestrictedly-redefine-class u8)
								  (:can-pop-frames                    u8)
								  (:can-use-instance-filters          u8)
								  (:can-get-source-debug-extension    u8)
								  (:can-request-vm-death-event        u8)
								  (:can-set-default-stratum           u8)))
	(:name         "all-classes-with-generic"
				   :command-set  1
				   :command      20
				   :command-spec nil
				   :reply-spec   ((:classes       u32)
								  (:class         repeat (:classes)
												  (:ref-type-tag u8)
												  (:type-id      vec (eval jdwp-reference-type-id-size))
												  (:signature    struct jdwp-string-spec)
												  (:generic-signature    struct jdwp-string-spec)
												  (:status       u32))))
	(:name         "signature"
				   :command-set  2
				   :command      1
				   :command-spec ((:ref-type      vec (eval jdwp-reference-type-id-size)))
				   :reply-spec   ((:signature     struct jdwp-string-spec)))
	(:name         "class-loader"
				   :command-set  2
				   :command      2
				   :command-spec ((:ref-type      vec (eval jdwp-reference-type-id-size)))
				   :reply-spec   ((:class-loader  vec (eval jdwp-object-id-size))))
	(:name         "fields"
				   :command-set  2
				   :command      4
				   :command-spec ((:ref-type      vec (eval jdwp-reference-type-id-size)))
				   :reply-spec   ((:declared      u32)
								  (:field         repeat (:declared)
												  (:id        vec (eval jdwp-field-id-size))
												  (:name      struct jdwp-string-spec)
												  (:signature struct jdwp-string-spec)
												  (:mod-bits  u32))))
	(:name         "methods"
				   :command-set  2
				   :command      5
				   :command-spec ((:ref-type      vec (eval jdwp-reference-type-id-size)))
				   :reply-spec   ((:methods       u32)
								  (:method        repeat (:methods)
												  (:method-id      vec (eval jdwp-method-id-size))
												  (:name           struct jdwp-string-spec)
												  (:signature      struct jdwp-string-spec)
												  (:mod-bits       u32))))
	(:name         "reference-get-values"
				   :command-set  2
				   :command      6
				   :command-spec ((:ref-type     vec (eval jdwp-object-id-size))
								  (:fields        u32)
								  (:field         repeat (:fields)
												  (:id vec (eval jdwp-field-id-size))))
				   :reply-spec   ((:values        u32)
								  (:value         repeat (:values)
												  (:value struct jdwp-value-spec))))
	(:name         "source-file"
				   :command-set  2
				   :command      7
				   :command-spec ((:ref-type      vec (eval jdwp-reference-type-id-size)))
				   :reply-spec   ((:source-file   struct jdwp-string-spec)))
	(:name         "nested-types"
				   :command-set  2
				   :command      8
				   :command-spec ((:ref-type      vec (eval jdwp-reference-type-id-size)))
				   :reply-spec   ((:num-nested    u32)
								  (:nested        repeat (:num-nested)
												  (:ref-type-tag u8)
												  (:id           vec (eval jdwp-reference-type-id-size)))))
	(:name         "interfaces"
				   :command-set  2
				   :command      10
				   :command-spec ((:ref-type      vec (eval jdwp-reference-type-id-size)))
				   :reply-spec   ((:interfaces    u32)
								  (:interface     repeat (:interfaces)
												  (:type   vec (eval jdwp-reference-type-id-size)))))
	(:name         "class-object"
				   :command-set  2
				   :command      11
				   :command-spec ((:ref-type      vec (eval jdwp-reference-type-id-size)))
				   :reply-spec   ((:class-object  vec (eval jdwp-object-id-size))))
	(:name         "signature-with-generic"
				   :command-set  2
				   :command      13
				   :command-spec ((:ref-type      vec (eval jdwp-reference-type-id-size)))
				   :reply-spec   ((:signature     struct jdwp-string-spec)
								  (:generic-signature struct jdwp-string-spec)))
	(:name         "fields-with-generic"
				   :command-set  2
				   :command      14
				   :command-spec ((:ref-type      vec (eval jdwp-reference-type-id-size)))
				   :reply-spec   ((:declared      u32)
								  (:field         repeat (:declared)
												  (:id        vec (eval jdwp-field-id-size))
												  (:name      struct jdwp-string-spec)
												  (:signature struct jdwp-string-spec)
												  (:generic-signature struct jdwp-string-spec)
												  (:mod-bits  u32))))
	(:name         "methods-with-generic"
						:command-set  2
						:command      15
						:command-spec ((:ref-type      vec (eval jdwp-reference-type-id-size)))
						:reply-spec   ((:methods      u32)
											(:method         repeat (:methods)
																  (:method-id        vec (eval jdwp-method-id-size))
																  (:name      struct jdwp-string-spec)
																  (:signature struct jdwp-string-spec)
																  (:generic-signature struct jdwp-string-spec)
																  (:mod-bits  u32))))
	(:name         "superclass"
				   :command-set  3
				   :command      1
				   :command-spec ((:class         vec (eval jdwp-reference-type-id-size)))
				   :reply-spec   ((:superclass    vec (eval jdwp-reference-type-id-size))))
	(:name         "class-invoke-method"
				   :command-set  3
				   :command      3
				   :command-spec ((:class         vec (eval jdwp-reference-type-id-size))
								  (:thread        vec (eval jdwp-object-id-size))
								  (:method-id     vec (eval jdwp-method-id-size))
								  (:arguments     u32)
								  (:argument      repeat (:arguments)
												  (:value struct jdwp-value-spec))
								  (:options       u32))
				   :reply-spec   ((:return-value     struct jdwp-value-spec)
								  (:exception-type   u8)
								  (:exception-object vec (eval jdwp-object-id-size))))
	(:name         "line-table"
				   :command-set  6
				   :command      1
				   :command-spec ((:ref-type      vec (eval jdwp-reference-type-id-size))
								  (:method-id     vec (eval jdwp-method-id-size)))
				   :reply-spec   ((:start         vec 8)
								  (:end           vec 8)
								  (:lines         u32)
								  (:line          repeat (:lines)
												  (:line-code-index vec 8)
												  (:line-number     u32))))
	(:name         "variable-table"
				   :command-set  6
				   :command      2
				   :command-spec ((:ref-type      vec (eval jdwp-reference-type-id-size))
								  (:method-id     vec (eval jdwp-method-id-size)))
				   :reply-spec   ((:arg-cnt       u32)
								  (:slots         u32)
								  (:slot          repeat (:slots)
												  (:code-index    vec 8)
												  (:name          struct jdwp-string-spec)
												  (:signature     struct jdwp-string-spec)
												  (:length        u32)
												  (:slot          u32))))
	(:name         "variable-table-with-generic"
				   :command-set  6
				   :command      5
				   :command-spec ((:ref-type      vec (eval jdwp-reference-type-id-size))
								  (:method-id     vec (eval jdwp-method-id-size)))
				   :reply-spec   ((:arg-cnt       u32)
								  (:slots         u32)
								  (:slot          repeat (:slots)
												  (:code-index    vec 8)
												  (:name          struct jdwp-string-spec)
												  (:signature     struct jdwp-string-spec)
												  (:generic-signature     struct jdwp-string-spec)
												  (:length        u32)
												  (:slot          u32))))
	(:name         "object-reference-type"
				   :command-set  9
				   :command      1
				   :command-spec ((:object        vec (eval jdwp-object-id-size)))
				   :reply-spec   ((:ref-type-tag  u8)
								  (:type-id       vec (eval jdwp-object-id-size))))
	(:name         "object-get-values"
				   :command-set  9
				   :command      2
				   :command-spec ((:object        vec (eval jdwp-object-id-size))
								  (:fields        u32)
								  (:field         repeat (:fields)
												  (:id vec (eval jdwp-field-id-size))))
				   :reply-spec   ((:values        u32)
								  (:value         repeat (:values)
												  (:value struct jdwp-value-spec))))
	(:name         "object-invoke-method"
				   :command-set  9
				   :command      6
				   :command-spec ((:object        vec (eval jdwp-object-id-size))
								  (:thread        vec (eval jdwp-object-id-size))
								  (:class         vec (eval jdwp-reference-type-id-size))
								  (:method-id     vec (eval jdwp-method-id-size))
								  (:arguments     u32)
								  (:argument      repeat (:arguments)
												  (:value struct jdwp-value-spec))
								  (:options       u32))
				   :reply-spec   ((:return-value     struct jdwp-value-spec)
								  (:exception-type   u8)
								  (:exception-object vec (eval jdwp-object-id-size))))
	(:name         "string-value"
				   :command-set  10
				   :command      1
				   :command-spec ((:object        vec (eval jdwp-object-id-size)))
				   :reply-spec   ((:value         struct jdwp-string-spec)))
	(:name         "thread-name"
				   :command-set  11
				   :command      1
				   :command-spec ((:thread        vec (eval jdwp-object-id-size)))
				   :reply-spec   ((:thread-name   struct jdwp-string-spec)))
	(:name         "thread-suspend"
				   :command-set  11
				   :command      2
				   :command-spec ((:thread        vec (eval jdwp-object-id-size)))
				   :reply-spec   nil)
	(:name         "thread-resume"
				   :command-set  11
				   :command      3
				   :command-spec ((:thread        vec (eval jdwp-object-id-size)))
				   :reply-spec   nil)
	(:name         "thread-status"
				   :command-set  11
				   :command      4
				   :command-spec ((:thread         vec (eval jdwp-object-id-size)))
				   :reply-spec   ((:thread-status  u32)
								  (:suspend-status u32)))
	(:name         "thread-group"
				   :command-set  11
				   :command      5
				   :command-spec ((:thread         vec (eval jdwp-object-id-size)))
				   :reply-spec   ((:group          vec (eval jdwp-object-id-size))))
	(:name         "frames"
				   :command-set  11
				   :command      6
				   :command-spec ((:thread         vec (eval jdwp-object-id-size))
								  (:start-frame    u32)
								  (:length         u32))
				   :reply-spec   ((:frames         u32)
								  (:frame          repeat (:frames)
												   (:id       vec (eval jdwp-frame-id-size))
												   (:location struct jdwp-location-spec))))
	(:name         "frame-count"
				   :command-set  11
				   :command      7
				   :command-spec ((:thread         vec (eval jdwp-object-id-size)))
				   :reply-spec   ((:frame-count    u32)))
	(:name         "suspend-count"
				   :command-set  11
				   :command      12
				   :command-spec ((:thread         vec (eval jdwp-object-id-size)))
				   :reply-spec   ((:suspend-count    u32)))
	(:name         "thread-group-name"
				   :command-set  12
				   :command      1
				   :command-spec ((:group         vec (eval jdwp-object-id-size)))
				   :reply-spec   ((:group-name    struct jdwp-string-spec)))
	(:name         "thread-group-parent"
				   :command-set  12
				   :command      2
				   :command-spec ((:group         vec (eval jdwp-object-id-size)))
				   :reply-spec   ((:parent-group  vec (eval jdwp-object-id-size))))
	(:name         "thread-group-children"
				   :command-set  12
				   :command      3
				   :command-spec ((:group         vec (eval jdwp-object-id-size)))
				   :reply-spec   ((:child-threads u32)
								  (:child-thread  repeat (:child-threads)
												  (:child-thread   vec (eval jdwp-object-id-size)))
								  (:child-groups  u32)
								  (:child-group   repeat (:child-groups)
												  (:child-group    vec (eval jdwp-object-id-size)))))
	(:name         "array-length"
				   :command-set  13
				   :command      1
				   :command-spec ((:array-object  vec (eval jdwp-object-id-size)))
				   :reply-spec   ((:array-length  u32)))
	(:name         "array-get-values"
				   :command-set  13
				   :command      2
				   :command-spec ((:array-object  vec (eval jdwp-object-id-size))
								  (:first-index   u32)
								  (:length        u32))
				   :reply-spec   nil)
	(:name         "set"
				   :command-set  15
				   :command      1
				   :command-spec ((:event-kind     u8)
								  (:suspend-policy u8)
								  (:modifiers      u32)
								  (:modifier       repeat (:modifiers)
												   (:mod-kind    u8)
												   (:u           union (:mod-kind)
																 (,jdwp-mod-kind-case-count     (:count    u32))
																 (,jdwp-mod-kind-class-match    (:class-pattern struct jdwp-string-spec))
																 (,jdwp-mod-kind-location-only  (:location struct jdwp-location-spec))
																 (,jdwp-mod-kind-exception-only (:exception vec (eval jdwp-reference-type-id-size))
																								(:caught    u8)
																								(:uncaught  u8))
																 (,jdwp-mod-kind-case-step      (:thread   vec (eval jdwp-object-id-size))
																								(:size     u32)
																								(:depth    u32)))))
				   :reply-spec   ((:request-id    u32)))
	(:name         "clear"
				   :command-set  15
				   :command      2
				   :command-spec ((:event         u8)
								  (:request-id    u32))
				   :reply-spec   nil)
	(:name         "stack-frame-get-values"
				   :command-set  16
				   :command      1
				   :command-spec ((:thread        vec (eval jdwp-object-id-size))
								  (:frame         vec (eval jdwp-frame-id-size))
								  (:slots         u32)
								  (:slot          repeat (:slots)
												  (:slot    u32)
												  (:sigbyte u8)))
				   :reply-spec   ((:values        u32)
								  (:value         repeat (:values)
												  (:slot-value struct jdwp-value-spec))))
	(:name         "stack-frame-this-object"
				   :command-set  16
				   :command      3
				   :command-spec ((:thread        vec (eval jdwp-object-id-size))
								  (:frame         vec (eval jdwp-frame-id-size)))
				   :reply-spec   ((:object-this   struct jdwp-value-spec)))))

(defconst jdwp-handshake "JDWP-Handshake")

;;; And the functions:

(defun jdwp-string-to-hex (s &optional max)
  (let ((hex))
	(loop for c in (string-to-list s)
		  while (or (null max) (< (length hex) max))
		  do
		  (setf hex (concat hex (format "%02x " c))))
    (if (= (length hex) 0)
		""
      (substring hex 0 -1))))

(defun jdwp-put (jdwp key value)
  (setf (jdwp-plist jdwp)
		(plist-put (jdwp-plist jdwp) key value)))

(defun jdwp-get (jdwp key)
  (plist-get (jdwp-plist jdwp) key))

(defun jdwp-process-filter (process string)
  (jdwp-debug "jdwp-process-filter")
  (condition-case err
	  (progn
		(jdwp-ordinary-insertion-filter process string)
		(let ((jdwp (process-get process 'jdwp))
			  packet)
		  (while (setq packet (jdwp-packet-unpack (jdwp-residual-output jdwp)))
			(jdwp-consume-output jdwp (jdwp-packet-length packet))
			(jdwp-debug "jdwp-process-filter received packet:type=%s" (type-of packet))
			(if (jdwp-packet-reply-p packet)
				;; reply packet
				(progn
				  (jdwp-trace "jdwp-process-filter:reply packet:%s" packet)
				  (jdwp-trace "jdwp-process-filter:reply packet data:%s" (jdwp-string-to-hex (jdwp-packet-data packet)))
				  (setf (jdwp-current-reply jdwp) packet))

			  (jdwp-debug "jdwp-process-filter:command-packet")
			  ;; command packet
			  (jdibug-util-run-with-timer 0.1 nil 'jdwp-process-command jdwp packet)
			  (jdwp-trace "received command packet")))))
	(error (jdwp-error "jdwp-process-filter:%s" err))))

(defun jdwp-process-id-sizes (jdwp reply)
  (setf (jdwp-field-id-size jdwp) (bindat-get-field reply :field-id-size))
  (jdwp-trace "field-id-size         :%d" (jdwp-field-id-size jdwp))

  (setf (jdwp-method-id-size jdwp) (bindat-get-field reply :method-id-size))
  (jdwp-trace "method-id-size        :%d"  (jdwp-method-id-size jdwp))

  (setf (jdwp-object-id-size jdwp) (bindat-get-field reply :object-id-size))
  (jdwp-trace "object-id-size        :%d" (jdwp-object-id-size jdwp))

  (setf (jdwp-reference-type-id-size jdwp) (bindat-get-field reply :reference-type-id-size))
  (jdwp-trace "reference-type-id-size:%d" (jdwp-reference-type-id-size jdwp))

  (setf (jdwp-frame-id-size jdwp) (bindat-get-field reply :frame-id-size))
  (jdwp-trace "frame-id-size         :%d" (jdwp-frame-id-size jdwp)))

(defun jdwp-connect (jdwp server port)
  "[ASYNC] returns t if connected and an (ERROR-SYMBOL . SIGNAL-DATA) if there are problems connecting"
  (jdwp-trace "jdwp-connect:%s:%s" server port)
  (let ((buffer-name (concat " jdwp-socket-buffer-" server "-" (number-to-string port))))
	(if (get-buffer buffer-name) (kill-buffer buffer-name))
	(setf (jdwp-server jdwp) server)
	(setf (jdwp-port jdwp) port)
	(setf (jdwp-process jdwp) (open-network-stream "jdwp" buffer-name server port))
	(when (jdwp-process jdwp)
	  (process-put               (jdwp-process jdwp) 'jdwp jdwp)
	  (set-process-sentinel      (jdwp-process jdwp) 'jdwp-process-sentinel)
	  (with-current-buffer (process-buffer (jdwp-process jdwp))
		(set-buffer-multibyte nil))
	  (set-process-coding-system (jdwp-process jdwp) 'no-conversion 'no-conversion)
	  (jdwp-process-send-string jdwp jdwp-handshake)
	  (let ((received (jdwp-receive-message (jdwp-process jdwp)
											(lambda ()
											  (if (>= (jdwp-output-length jdwp) (length jdwp-handshake))
												  (jdwp-residual-output jdwp))))))
		;; note that if the debuggee is started with suspend=y
		;; we will get a command packet straight away after the handshake packet
		;; so we will need to do substring for the comparison
		(unless (string= jdwp-handshake (substring received 0 (length jdwp-handshake)))
		  (error "Handshake error:%s" received)))
	  (jdwp-consume-output jdwp (length jdwp-handshake))
	  ;; only after the handshake we use the process filter
	  (set-process-filter        (jdwp-process jdwp) 'jdwp-process-filter)
	  (jdwp-process-id-sizes jdwp (jdwp-send-command jdwp "id-sizes" nil))
	  jdwp)))

(defun jdwp-disconnect (jdwp)
  (condition-case err
	  (jdwp-send-command jdwp "dispose" nil)
	(error nil))
  (when (jdwp-process jdwp)
	(setf (process-sentinel (jdwp-process jdwp)) nil)
	(kill-buffer (process-buffer (jdwp-process jdwp))))
  ;;(delete-process (jdwp-process jdwp))
  (setf (jdwp-process jdwp) nil))

(defun jdwp-exit (jdwp command)
  (condition-case err
	  (jdwp-send-command jdwp "exit" command)
	(error (jdwp-error "Error executing exit command: %s" err)))
  (when (jdwp-process jdwp)
	(setf (process-sentinel (jdwp-process jdwp)) nil)
	(kill-buffer (process-buffer (jdwp-process jdwp))))
  ;;(delete-process (jdwp-process jdwp))
  (setf (jdwp-process jdwp) nil))

(defun jdwp-process-sentinel (proc string)
  (let ((jdwp (process-get proc 'jdwp)))
    (jdwp-debug "jdwp-process-sentinel:%s" string)
	(eval
	 `(jdwp-uninterruptibly
		(run-hook-with-args 'jdwp-event-hooks ,jdwp jdwp-event-vm-death)))))

(defun jdwp-process-reply (jdwp packet command-data)
  (jdwp-debug "jdwp-process-reply")
  (jdwp-with-size
    jdwp
    (let* ((id           (jdwp-packet-id packet))
		   (error-code   (jdwp-packet-reply-error packet))
		   (protocol     (jdwp-get-protocol (cdr (assoc :name command-data))))
		   (reply-spec   (getf protocol :reply-spec)))
	  (jdwp-trace "jdwp-process-reply packet-header:%s" packet)
	  (jdwp-debug "jdwp-process-reply reply-spec:%s" reply-spec)
	  (jdwp-debug "jdwp-process-reply data:%s (%d bytes)" (jdwp-packet-data packet) (length (jdwp-packet-data packet)))
      (if (not (= error-code 0))
		  (progn
			(jdwp-traffic-info "reply(error): %s %s" (jdwp-packet-data packet) packet)
			(jdwp-error "jdwp-process-reply: received error:%d:%s for id:%d command:%s" error-code (jdwp-error-string error-code) id (getf protocol :name))
			(if (memq error-code jdwp-ignore-error) nil (error "%s" (jdwp-error-string error-code))))
		(if reply-spec
			(let ((reply-data   (bindat-unpack reply-spec (jdwp-packet-data packet))))
			  (jdwp-traffic-info "reply: %s" reply-data)
			  (jdwp-info "jdwp-process-reply:id:%5s command:[%20s] time:%-6s len:%5s error:%1d"
						 id
						 (getf protocol :name)
						 (float-time (time-subtract (current-time) (cdr (assoc :sent-time command-data))))
						 (jdwp-packet-length packet)
						 error-code)
			  (jdwp-info "reply-data:%s" (elog-trim reply-data 100))
			  reply-data)
		  ;; special case for array, we return the string so the caller can call unpack-arrayregion
		  (jdwp-traffic-info "reply: [no reply-spec]")
		  (jdwp-packet-data packet))))))

(defvar jdwp-event-hooks nil)

(defvar jdwp-throw-on-input-pending nil
  "When set to non-nil, jdwp-send-command will throw an error on user input.")

(defvar jdwp-input-pending nil
  "The symbol that will be thrown when jdwp-throw-on-input-pending is non-nil and there's input pending")

(defun jdwp-process-command (jdwp packet)
  (jdwp-debug "jdwp-process-command")
  (jdwp-with-size
    jdwp
    (let ((command-set    (jdwp-packet-command-command-set packet))
		  (command       (jdwp-packet-command-command packet))
		  (id            (jdwp-packet-id packet))
		  (flags         (jdwp-packet-flags packet)))
      (if (and (= command-set 64) (= command 100))
		  (let* ((packet          (bindat-unpack jdwp-event-spec (jdwp-packet-data packet)))
				 (suspend-policy  (bindat-get-field packet :suspend-policy))
				 (events          (bindat-get-field packet :events)))
			(jdwp-info "event suspend-policy:%d events:%d" suspend-policy events)
			(jdwp-trace "event:%s" (bindat-get-field packet :event))
			(jdwp-traffic-info "event: %s" packet)
			(dolist (event (bindat-get-field packet :event))
			  (eval `(jdwp-uninterruptibly
					   (run-hook-with-args 'jdwp-event-hooks ,jdwp (quote ,event))))))
		(jdwp-error "do not know how to handle command-set %d command %d" command-set command)))))

(defun jdwp-reply-packet-p (str)
  (let* ((packet (bindat-unpack jdwp-packet-spec str))
		 (flags (bindat-get-field packet :flags)))
	(= flags #x80)))

(defun jdwp-ordinary-insertion-filter (proc string)
  (with-current-buffer (process-buffer proc)
	(let ((moving (= (point) (process-mark proc))))
	  (save-excursion
		;; Insert the text, advancing the process marker.
		(goto-char (process-mark proc))
		(insert string)
		(set-marker (process-mark proc) (point)))
	  (if moving (goto-char (process-mark proc))))))

(defun jdwp-consume-output (jdwp len)
  (jdwp-debug "jdwp-consume-output:len=%s" len)
  (when (jdwp-process jdwp)
    (with-current-buffer (process-buffer (jdwp-process jdwp))
      (goto-char (point-min))
      (delete-char len))))

(defun jdwp-residual-output (jdwp)
  (when (jdwp-process jdwp)
    (let* ((proc (jdwp-process jdwp))
		   (buf  (process-buffer proc)))
      (with-current-buffer buf
		(buffer-string)))))

(defun jdwp-output-length (jdwp)
  "Returns the length of the total output we get from the socket."
  (if (jdwp-process jdwp)
      (let* ((proc (jdwp-process jdwp))
			 (buf  (process-buffer proc)))
		(buffer-size buf))
    0))

(defun jdwp-output-first-packet-length (jdwp)
  "Returns the size of the first packet from the debuggee."
  (when (jdwp-process jdwp)
    (let* ((proc (jdwp-process jdwp))
		   (buf  (process-buffer proc)))
	  (with-current-buffer buf
		(if (< (buffer-size) 5)
			0

		  (bindat-get-field
		   (bindat-unpack '((:length u32)) (buffer-substring-no-properties 1 5))
		   :length))))))

(defun jdwp-get-string (s &rest fields)
  "Similar to (`bindat-get-field' S FIELDS) except that the
result is converted from a JDWP string to an emacs string."
  (concat (bindat-get-field (apply 'bindat-get-field s fields) :string)))

(defun jdwp-thread-status-string (status)
  "Convert a status to a meaning string representation"
  (let ((match (find-if (lambda (pair) (= (car pair) status)) jdwp-thread-status-constants)))
	(if match (cdr match) "Unknown")))

(defun jdwp-get-int (s &rest fields)
  (jdwp-vec-to-int (apply 'bindat-get-field s fields)))

(defconst jdwp--num-bits-in-int
  (let ((num-bits 1))
	 ;; See how many bits are in an integer by shifting ever more bits
	 ;; until we get zero
	 (while (not (= 0 (lsh most-negative-fixnum (- num-bits))))
		(setq num-bits (1+ num-bits)))
	 ;; Num-bits is now one more than the number of bits
	 (1- num-bits))
  "Number of bits in internal representation of integers.")

(defconst jdwp--num-full-bytes-in-int (/ jdwp--num-bits-in-int 8)
  "Number of bytes that can be fully used to fit into a fixnum.")
(defconst jdwp--num-bits-in-last-byte
  (- jdwp--num-bits-in-int (* 8 jdwp--num-full-bytes-in-int) 1)
  "Number of bits in last byte representing the value, not
  including the sign bit")

(defun jdwp-vec-to-int (vec)
  "Converts a vector representation VEC into an integer.  This will return a fixnum if the value fits into it.  Otherwise, it will return a symbol whose string representation is the string representation of the integer."
  ;; Determine if we will overflow
  (if (jdwp-check-high-bits-not-used vec)
		(jdwp-vec-to-int-fixnum vec)
	 (jdwp-vec-to-int-symbol vec)))

(defun jdwp-check-high-bits-not-used (vec)
  "Check if any of the high bits are set that will cause us to
overflow the emacs integer type."
  (let* ((num-bytes (length vec))
			(num-bytes-minus-one (1- num-bytes))
			index
			small-int
			byte bytes-to-check )
	 (if (<= num-bytes jdwp--num-full-bytes-in-int)
		  ;; Vector is small enough to always fit
		  (setq small-int t)

		;; Need to check if the high-order bits are 0
		;; First, make the number positive if it is negative
		(when (equal #x80 (logand #x80 (elt vec 0)))
		  (setq vec (jdwp--make-positive vec)))

		;; Check if any of the high bits are still set
		(setq bytes-to-check (- num-bytes jdwp--num-full-bytes-in-int)
				index 0 small-int t)
		(while (and (< index bytes-to-check)
						small-int)
		  ;; Get the byte
		  (setq byte (elt vec index))
		  (if (not (zerop byte))
				;; It won't fit unless this is the last bit and it fits in
				;; the remaining bits
				(unless (and (= index (1- bytes-to-check))
								 (zerop (lsh byte (- jdwp--num-bits-in-last-byte))))
				  (setq small-int nil)))
		  (incf index)))
	 small-int))

(defun jdwp--make-positive (vec)
  "Create a vector the represents the absolution value of the
negative integer stored in VEC"
  ;; Make a copy so we don't change the original data
  (setq vec (copy-seq vec))
  ;; Toggle all the bits
  (let* ((num-bytes (length vec))
<<<<<<< HEAD
			(num-bytes-minus-one (1- num-bytes)))
=======
	 (num-bytes-minus-one (1- num-bytes))
	 index)
>>>>>>> c3b02eaa
	 (loop for index from 0 below num-bytes
			 do (aset vec index (logxor #xff (elt vec index))))
	 ;; Add 1 and carry
	 (aset vec num-bytes-minus-one (1+ (elt vec num-bytes-minus-one)))
	 (setq index num-bytes-minus-one)
	 (while (and (>= index 0) (= #x100 (elt vec index)))
		(aset vec index 0)
		(when (> index 0)
		  (aset vec (1- index) (1+ (elt vec (1- index)))))
		(decf index)))
  ;; Return the modified vector
  vec)


(defun jdwp-vec-to-int-symbol (vec)
  "Converts a vector representation VEC into a symbol whose
string value corresponds to the integer."
  (let ((value "0") (index 0)
		  (negative (not (zerop (logand #x80 (elt vec 0)))))
		  term)
	 (when negative
		(setq vec (jdwp--make-positive vec)))
    (while (< index (length vec))
      (setq value (jdwp-string-mult value 256)
				term (elt vec index))
      (setq value (jdwp-string-plus value term))
      (incf index))
	 (when negative
		(setq value (concat "-" value)))
    (intern value)))

(defun jdwp-string-mult (string int)
  "Multiply the number represented by STRING by INT and return a
string containing the result.  Will not overflow if INT can be
represented by a byte."
<<<<<<< HEAD
  (let ((result "") (index 0))
=======
  (let ((result "") (index 0) digit term-1 term-2)
>>>>>>> c3b02eaa
	 (while (< index (length string))
		(setq digit (substring string index (1+ index))
				term-1 (concat result "0")
				term-2 (number-to-string (* int (string-to-number digit)))
				result (jdwp-string-plus term-1 term-2)
				index (1+ index)))
	 result))

(defun jdwp-string-plus (first second)
  "Add FIRST string to SECOND number or string, returning a
string representing the number.  Does not overflow."
  ;; Convert int to string if needed
  (if (numberp second) (setq second (number-to-string second)))

  ;; Pad with leading zeros
  (while (< (length first) (length second))
	 (setq first (concat "0" first)))
  (while (> (length first) (length second))
	 (setq second (concat "0" second)))

  ;; Add each digit
  (let ((index (1- (length first)))
		  result carry temp)
	 (while (>= index 0)
		(setq temp (+ (string-to-number (substring first index (1+ index)))
						  (string-to-number (substring second index (1+ index)))
						  (if carry 1 0)))
		(if (> temp 9)
			 (setq carry t
					 temp (- temp 10))
		  (setq carry nil))
		(setq result (concat (number-to-string temp) result)
				index (1- index)))
	 (if carry (setq result (concat "1" result)))

	 ;; Return the result
	 result))



<<<<<<< HEAD
(defun jdwp-vec-to-int-fixnum (vec)
=======
(defun jdwp-vec-to-int-fixnum (vec &optional unsigned)
>>>>>>> c3b02eaa
  "Converts a vector representation VEC into an integer.  This will
fail for large values that require more bits than emacs uses to
store an integer."
  (let ((result 0)
		(i 0)
        (negative nil)
        val)
    (while (< i (length vec))
      (setq result (* result 256)
            val  (elt vec i))
      ;; If the vector is too short to hold a full integer, set it to negative
      ;; if the sign bit is set
      (when (and (= 0 i)
                 (not unsigned)
                 (< (length vec) jdwp--num-full-bytes-in-int)
                 (/= (logand val #x80) 0))
        (setq val (logand val #x7f)
              negative t))
      (setq result (+ result val))
      (incf i))
    (when negative
      (setq result (1- (- (1+ result)
                          (lsh 1 (1- (* 8 (length vec))))))))
    result))

(defun jdwp-integer-to-vec (number length)
  "Converts an integer NUMBER (int or long in java terms) to a vector of bytes.  The returned value with have LENGTH elements."
  (let* ((result (make-vector length 0))
		 (negative (< number 0))
		(mask #xff)
		bits index prev-bits)
	(loop for index from 0 below length do
		  (setq bits (logand mask (1+ (logand mask (1- number)))))
		  ;; If this is the last byte in the emacs representation,
		  ;; fill it out from 28 to 32 bits.
		  (setq bits (jdwp-patch-bits bits index length negative prev-bits)
				prev-bits bits)
		  (aset result (- length index 1) bits)
		  (setq number (lsh number -8)))
	result))

(defun jdwp-patch-bits (bits index length negative prev-bits)
  "Patch BITS to be the correct bits for byte INDEX of a LENGTH
byte integer rather than an emacs 28 bit integer.  If NEGATIVE,
the number is negative.  PREV-BITS are the bits from the previous
byte, which might be needed to fill out the vector."
  (let* ((last-byte (eql index (1- length)))
		(sign-bit (if (and negative last-byte) 1 0))
		(must-fill (>= index 3))
		fill-bit first-bit last-bit bit-index)
	(when must-fill
	  (setq first-bit (if (eql index 3) 4 0)
			last-bit (if last-byte 7 8))
	  ;; Duplicate the highest order bit that is not the sign bit
	  (setq fill-bit
			(if (eql index 3)
				(lsh (logand bits #x08) -3)
			  (lsh (logand prev-bits #x80) -7)))
	  (loop for bit-index from first-bit below last-bit do
			(setq bits (logior bits (lsh fill-bit bit-index)))))
	(when last-byte
	  (setq bits (logior bits (lsh sign-bit 7))))
	bits))

(defconst jdwp-float-exponent-bias 127)
(defun jdwp-vec-to-float (vec)
<<<<<<< HEAD
  (let* ((int (jdwp-vec-to-int (subseq vec 1)))
=======
  (let* ((int (jdwp-vec-to-int-fixnum (subseq vec 1) 'unsigned))
>>>>>>> c3b02eaa
		 (high (+ (* (elt vec 0) 256)
				  (elt vec 1)))
		 (sign (if (= 1 (lsh high -15)) -1 1))
		 (exponent (logand (lsh high -7) #xff))
		 (mantissa (logand int #x7fffff))
		 result)
	(jdwp-info "jdwp-vec-to-float vec=%s exponent=%d mantissa=%d"
				  vec exponent mantissa)
	(case exponent
	  (0
	   ;; Subnormal
	   (setq result (/ (float mantissa) #x7fffff)
			 exponent (- 1 jdwp-float-exponent-bias))
	   (jdwp-debug "Converting %s %f %f" sign result exponent)
	   ;; Need to use a floating point in expt to avoid integer overflow
	   (setq result (* sign result (expt 2.0 exponent))))

	  (#xff
	   ;; NaN or infinity
	   (if (= 0 mantissa)
		   (if (> sign 0) '+infinity '-infinity)
		 'NaN))

	  (otherwise
	   ;; Normalized number
	   (setq result (+ 1.0 (/ (float mantissa) #x7fffff))
			 exponent (- exponent jdwp-float-exponent-bias))
	   (jdwp-debug "Converting %s %f %f" sign result exponent)
	   ;; Need to use a floating point in expt to avoid integer overflow
	   (setq result (* sign result (expt 2.0 exponent)))
	   (jdwp-debug " to %f" result)
	   result))))

(defconst jdwp-double-exponent-bias 1023)
(defun jdwp-vec-to-double (vec)
  (jdwp-debug "jdwp-vec-to-double %s" vec)
  (let* ((short-high (jdwp-vec-to-int-fixnum (subseq vec 0 2) 'unsigned))
		 (sign (if (= 1 (lsh short-high -15)) -1 1))
		 (exponent (logand (lsh short-high -4) #x7ff))
		 ;; bits 52-33 (20 bits)
		 (mantissa-high (logand (jdwp-vec-to-int-fixnum (subseq vec 1 4) 'unsigned) #xfffff))
		 ;; bits 32-17 (16 bits)
		 (mantissa-mid (jdwp-vec-to-int-fixnum (subseq vec 4 6) 'unsigned))
		 ;; bits 16-1  (16 bits)
		 (mantissa-low (jdwp-vec-to-int-fixnum (subseq vec 6) 'unsigned))
		 result)
	(case exponent
	  (0 ;; subnormal
	   (setq result ( + (* mantissa-high (expt 2.0 -20))
						(* mantissa-mid (expt 2.0 -36))
						(* mantissa-low (expt 2.0 -52))))
	   ;; Need to use a floating point in expt to avoid integer overflow
	   (* sign result (expt 2.0 -1022)))
	  (#x7ff ;; infinite or nan
	   (if (and (= 0 mantissa-low) (= 0 mantissa-mid) (= 0 mantissa-high))
		   (if (> sign 0) '+infinity '-infinity)
		 'NaN))
	  (otherwise
	   (setq result (+ 1.0 (* mantissa-high (expt 2.0 -20))
					   (* mantissa-mid (expt 2.0 -36))
					   (* mantissa-low (expt 2.0 -52))))
	   (jdwp-debug "Converting %s %f %f" sign result exponent)
										; Need to use a floating point in expt to avoid integer overflow
	   (setq result (* sign result (expt 2.0 (- exponent jdwp-double-exponent-bias))))
	   (jdwp-debug " to %f" result)
	   result))))

(eval-when (eval)
  (when (featurep 'elunit)
	(defsuite jdwp-suite nil
	  :teardown-hooks (lambda () (message "done testing")))

	(deftest jdwp-test-vec-to-float jdwp-suite
	  "Testing function jdwp-vec-to-float"
	  ;; these tests are from http://people.uncw.edu/tompkinsj/133/Numbers/Reals.htm
	  (assert-equal 1234.0000250339538 (jdwp-vec-to-float [#x44 #x9a #x40 #x00]))
	  (assert-equal 25431.124125376242 (jdwp-vec-to-float [#x46 #xc6 #xae #x3f]))
	  (assert-equal 25431.112406624845 (jdwp-vec-to-float [#x46 #xc6 #xae #x39]))
	  )

	;;  (elunit "jdwp-suite")
	))

(defun jdwp-double-to-vec (double)
  "Convert DOUBLE into a vector for passing over jdwp."
  (cond ((or (eq double 'NaN) (and (numberp double) (not (= double double))))
		 ;; NaN
		 (vector #x7f #xf0 0 0  0 0 0 1))
		((or (memq double '(+infinity -infinity))
			 (not (zerop (* 0 double))))
		 ;; +- infinity
		 (let ((first-byte (if (numberp double)
							   (if (> double 0) #x7f #xff)
							 (if (eq double '+infinity) #x7f #xff))))
		   (vector first-byte #xf0 0 0  0 0 0 0)))
		;; zero.  TODO: handle negative zero
		((zerop double)
		 '[0 0 0 0   0 0 0 0])
		(t
		 ;; Normal number
		 (let* ((exponent (logb double))
				(sign-bit (if (< double 0) 1 0))
				(mantissa (abs (* double (expt 2.0 (- exponent)))))
				(byte 7) (bits 4)
				(result (make-vector 8 0))
				(shifted-exponent (+ exponent jdwp-double-exponent-bias))
				int-mantissa factor index)
		   (if (< shifted-exponent 0)
			   (progn
				 ;; Subnormalized
				 (aset result 0 (lsh sign-bit 7))
				 (setq mantissa (* mantissa (expt 2.0 (1- jdwp-double-exponent-bias)))))

			 ;; Remove the implicit leading 1 from the mantissa
			 (setq mantissa (1- mantissa))
			 ;; Set the exponent
			 (let ((exp-high (lsh shifted-exponent -4))
				   (exp-low (logand shifted-exponent #x0f)))
			   (aset result 1 (lsh exp-low 4))
			   (aset result 0 exp-high))
			 ;; Set the sign bit
			 (aset result 0 (logior (aref result 0)
									(lsh sign-bit 7))))
		   ;; Extract the bits from the mantissa
		   (while (> byte 0)
			 (setq index (- 8 byte)
				   factor (lsh 1 bits)
				   int-mantissa (truncate (* mantissa factor)))
			 (aset result index (logior (aref result index) int-mantissa))
			 (setq mantissa (mod (* mantissa factor) 1)
				   byte (1- byte)
				   bits 8))
		   result))))

(defun jdwp-float-to-vec (float)
  "Convert FLOAT into a vector for passing over jdwp."
  (cond ((or (eq float 'NaN) (and (numberp float) (not (= float float))))
		 ;; NaN
		 (vector #x7f #x80 0 1))
		((or (memq float '(+infinity -infinity))
			 (not (zerop (* 0 float))))
		 ;; +- infinity
		 (let ((first-byte (if (numberp float)
							   (if (> float 0) #x7f #xff)
							 (if (eq float '+infinity) #x7f #xff))))
		   (vector first-byte #x80 0 0)))
		;; Zero.  TODO: handle negative zero
		((zerop float)
		 '[0 0 0 0])
		(t
		 ;; Normal number
		 (let* ((exponent (logb float))
				(sign-bit (if (< float 0) 1 0))
				(mantissa (abs (* float (expt 2.0 (- exponent)))))
				(byte 3) (bits 7)
				(result (make-vector 4 0))
				(shifted-exponent (+ exponent jdwp-float-exponent-bias))
				int-mantissa factor index)
		   (if (< shifted-exponent 0)
			   (progn
				 ;; Subnormalized
				 (aset result 0 (lsh sign-bit 7))
				 (setq mantissa (* mantissa (expt 2.0 (1- jdwp-float-exponent-bias)))))

			 ;; Remove the implicit leading 1 from the mantissa
			 (setq mantissa (1- mantissa))
			 ;; Set the exponent
			 (let ((exp-high (lsh shifted-exponent -1))
				   (exp-low (logand shifted-exponent #x01)))
			   (aset result 1 (lsh exp-low 7))
			   (aset result 0 exp-high))
			 ;; Set the sign bit
			 (aset result 0 (logior (aref result 0)
									(lsh sign-bit 7))))
		   ;; Extract the bits from the mantissa
		   (while (> byte 0)
			 (setq index (- 4 byte)
				   factor (lsh 1 bits)
				   int-mantissa (truncate (* mantissa factor)))
			 (aset result index (logior (aref result index) int-mantissa))
			 (setq mantissa (mod (* mantissa factor) 1)
				   byte (1- byte)
				   bits 8))
		   result))))

(defun jdwp-number-to-vec (number type)
  "Convert NUMBER to a vector of bytes.  TYPE is the type of the result."
  (cond
   ((eql type jdwp-tag-int)
	(jdwp-integer-to-vec number 4))
   ((eql type jdwp-tag-long)
	(jdwp-integer-to-vec number 8))
   ((memq type (list jdwp-tag-byte jdwp-tag-short))
	number)
   ((eql type jdwp-tag-float)
	(jdwp-float-to-vec number))
   ((eql type jdwp-tag-double)
	(jdwp-double-to-vec number))
   (t
	(error "Unknown type of number: %s" (jdwp-type-name type)))))

(defun jdwp-get-protocol (name)
  (find-if (lambda (p)
			 (string= name (getf p :name)))
		   jdwp-protocol))

(defun jdwp-get-next-id (jdwp)
  (incf (jdwp-current-id jdwp)))

;; this is a modified version of the bindat-pack in emacs23
;; which returns multibyte string
;; it should be removed when bug#2878 is fixed
(defun jdwp-bindat-pack (spec struct &optional bindat-raw bindat-idx)
  (when (multibyte-string-p bindat-raw)
    (error "Pre-allocated string is multibyte"))
  (let ((no-return bindat-raw))
    (unless bindat-idx (setq bindat-idx 0))
    (unless bindat-raw
      (setq bindat-raw (make-string (+ bindat-idx (bindat-length spec struct)) 0)))
    (bindat--pack-group struct spec)
    (if no-return nil bindat-raw)))

(defun jdwp-process-send-string (jdwp string)
  (process-send-string (jdwp-process jdwp) string))

(defvar jdwp-sending-command nil)
(defvar jdwp-after-send-command-actions nil
  "Actions to perform after a send-command completes.  This
allows us to delay handling asynchronous events from the JVM
while we are sending a command.  The value should be a list of
conses.  The car should be the function.  The cdr is passed to
the function as arguments.")

(defun jdwp-send-command (jdwp name data)
  (when (not jdwp-uninterruptibly-running-p)
	(jdwp-error "(jdwp-send-command %s %s) must be called from within jdwp-uninterruptibly" name data)
	(error "(jdwp-send-command %s %s) must be called from within jdwp-uninterruptibly" name data))
  (if jdwp-sending-command
	  (error "jdwp-sending-command:%s:%s" name jdwp-sending-command))

  (prog1
	  (let ((jdwp-sending-command name))
		(jdwp-with-size
		  jdwp
		  (if (null (jdwp-process jdwp))
			  (jdwp-trace "jdwp is not connected")

			(let* ((protocol     (jdwp-get-protocol name))
				   (reply-spec   (getf protocol :reply-spec))
				   (command-spec (getf protocol :command-spec))
				   (command-set   (getf protocol :command-set))
				   (command      (getf protocol :command))
				   (outdata      (jdwp-bindat-pack command-spec data))
				   (id           (jdwp-get-next-id jdwp))
				   (command-data `((:name        . ,name)
								   (:length      . ,(+ 11 (length outdata)))
								   (:id          . ,id)
								   (:flags       . 0)
								   (:command-set  . ,command-set)
								   (:command     . ,command)
								   (:sent-time   . ,(if jdwp-info-flag (current-time) 0))))
				   (command-packed (concat (jdwp-bindat-pack jdwp-command-spec command-data) outdata)))
			  (unless protocol (error "Unknown command: %s" name))
			  (jdwp-info "sending command [%-20s] id:%-4d len:%-4d data:%s"
						 name
						 id
						 (+ 11 (length outdata))
						 (let ((outstr (jdwp-string-to-hex outdata)))
						   (if (> (length outstr) 100)
							   (substring outstr 0 100)
							 outstr)))
			  (jdwp-traffic-info "sending command [%-20s] %s" name data)
			  (jdwp-debug "data:%s" data)
			  (let ((inhibit-eol-conversion t))
				(setf (jdwp-current-reply jdwp) nil)
				(jdwp-debug "command-packed:%s" (jdwp-string-to-hex command-packed))
				(jdwp-process-send-string jdwp command-packed)
				(jdwp-process-reply jdwp
									(jdwp-receive-message (jdwp-process jdwp)
														  (lambda ()
															(if (and (jdwp-current-reply jdwp)
																	 (= (jdwp-packet-id (jdwp-current-reply jdwp)) id))
																(jdwp-current-reply jdwp)
															  (setf (jdwp-current-reply jdwp) nil))))
									command-data))))))
	;; Apply any delayed calls
	(jdwp-run-after-send-command-actions)))

(defun jdwp-run-after-send-command-actions nil
  "Run the after-send actions.  Be careful that if an action adds
to the list we do not rerun the action."

  (when jdwp-after-send-command-actions
	  (let ((pair (car jdwp-after-send-command-actions)))
		(setq jdwp-after-send-command-actions
			  (cdr jdwp-after-send-command-actions))
		(jdwp-debug "executing delayed %s" (car pair))
		(funcall (car pair) (cdr pair)))
	  ;; recurse to handle the rest of the list, which could have
	  ;; grown while we were running
	  (jdwp-run-after-send-command-actions)))


(defvar jdwp-accepting-process-output nil)
(defun jdwp-accepting-process-output-p ()
  jdwp-accepting-process-output)

(defun jdwp-accept-process-output (proc)
  (jdwp-debug "jdwp-accept-process-output")
  (accept-process-output proc jdwp-block-seconds nil nil))

(defun jdwp-receive-message (proc func)
  "Wait for message from proc, returns when func returns non-nil or timed out"
  (catch 'done
	(let ((timeout (+ (float-time) jdwp-timeout)))
	  (while t
		(let ((jdwp-accepting-process-output t))
		  (let ((result (jdwp-accept-process-output proc)))
			(jdwp-debug "jdwp-receive-message:accept-process-output returned %s" result))
		  (let ((result (funcall func)))
			(if result
				(throw 'done result)
			  (jdwp-debug "no result")
			  (when (and jdwp-throw-on-input-pending (input-pending-p))
				(jdwp-info "jdwp-receive-message:input-pending-p")
				(throw 'jdwp-input-pending nil))
			  (when (> (float-time) timeout)
				(jdwp-error "timed out")
				(error "timed out")))))))))

(defun jdwp-class-status-string (status)
  (concat (if (zerop (logand status 1)) nil "[VERIFIED]")
		  (if (zerop (logand status 2)) nil "[PREPARED]")
		  (if (zerop (logand status 4)) nil "[INITIALIZED]")
		  (if (zerop (logand status 8)) nil "[ERROR]")))

(defun jdwp-type-tag-string (type-tag)
  (cond ((= type-tag jdwp-type-tag-class)
		 "CLASS")
		((= type-tag jdwp-type-tag-interface)
		 "INTERFACE")
		((= type-tag jdwp-type-tag-array)
		 "ARRAY")))

(defun jdwp-error-string (errcode)
  (let ((err (find-if (lambda (err) (= (car err) errcode)) jdwp-error-constants)))
    (if err
		(format "%s:%s" (symbol-name (nth 1 err)) (nth 2 err))
      (format "Unknown error:%d" errcode))))

(defun jdwp-send-step (jdwp depth thread)
  (jdwp-trace "jdwp-send-step")
  (let ((data `((:event-kind     . 1)
				(:suspend-policy . ,jdwp-suspend-policy-event-thread)
				(:modifiers      . 2)
				(:modifier
				 ((:mod-kind . 10)
				  (:thread   . ,thread)
				  (:size     . 1)
				  (:depth    . ,depth))
				 ((:mod-kind . 1)
				  (:count    . 1))))))
    (jdwp-send-command jdwp "set" data)))

(defconst jdwp-packet-header-size 11)
(defconst jdwp-packet-reply-flag #x80)

(defun jdwp-packet-unpack (string)
  "Returns a jdwp-packet if there's enough information, nil if short.

This method does not consume the packet, the caller can know by checking jdwp-packet-length of the returned packet for the size."
  (jdwp-debug "jdwp-packet-unpack")
  (let ((string-length (length string)))
	(when (>= string-length jdwp-packet-header-size)
	  (let ((packet-length (bindat-get-field (bindat-unpack '((:length u32)) string) :length)))
		(when (>= string-length packet-length)
		  (jdwp-trace "jdwp-packet-unpack: found full packet:%s" (jdwp-string-to-hex string))
		  (let ((packet-flags (string-to-char (substring string 8))))
			(jdwp-trace "jdwp-packet-unpack: packet-flags=%s" packet-flags)
			(if (= packet-flags jdwp-packet-reply-flag)
				(let ((unpacked (bindat-unpack jdwp-reply-spec (substring string 0 jdwp-packet-header-size))))
				  (jdwp-trace "jdwp-packet-unpack: returning jdwp-packet-reply")
				  (make-jdwp-packet-reply :length (bindat-get-field unpacked :length)
										  :id     (bindat-get-field unpacked :id)
										  :flags  (bindat-get-field unpacked :flags)
										  :error  (bindat-get-field unpacked :error)
										  :data   (substring string jdwp-packet-header-size)))
			  (let ((unpacked (bindat-unpack jdwp-command-spec (substring string 0 jdwp-packet-header-size))))
				(jdwp-trace "jdwp-packet-unpack: returning jdwp-packet-command")
				(make-jdwp-packet-command :length      (bindat-get-field unpacked :length)
										  :id          (bindat-get-field unpacked :id)
										  :flags       (bindat-get-field unpacked :flags)
										  :command     (bindat-get-field unpacked :command)
										  :command-set (bindat-get-field unpacked :command-set)
										  :data        (substring string jdwp-packet-header-size))))))))))







(defmacro jdwp-uninterruptibly (&rest body)
  "Execute BODY, not allowing interrupts also wrapped in this
macro to run until after BODY finishes.

If BODY is executed immediately, the return value is the return
value of BODY.  If execution is deferred, the return value is
'jdwp-deferred.

BODY might also not be evaluated
until after this returns, if another uninterruptable call is in
progress.  That means that locally scoped variables (such as
those defined in an enclosling `let' may have gone out of scope.

A workaround is to use the following (somewhat ugly) pattern:
	 (let ((extra \"456\"))
	   (eval `(jdwp-uninterruptibly
				(setq string (concat string ,extra)))))

Variables that have complicated structure may require explicit quoting:
	 (let ((extra '((:u (:foo bar)))))
	   (eval `(jdwp-uninterruptibly
				(setq string (concat string (format \"%s\" (quote ,extra)))))))

It is best if these types of constructs are placed at a high
level where the evaled block is simple, as the resulting code
cannot be byte compiled.
"
  (declare (indent defun)
			  (debug t))
  `(if jdwp-uninterruptibly-running-p
	   (progn
		 (setq jdwp-uninterruptibly-waiting
			   (add-to-list 'jdwp-uninterruptibly-waiting
							(lambda () ,@body)))
		 'jdwp-deferred)
	 (let ((jdwp-uninterruptibly-running-p t))
	   (prog1
		   (progn ,@body)
		 ;; If something is waiting, run it
		 (while jdwp-uninterruptibly-waiting
		   (let ((func (pop jdwp-uninterruptibly-waiting)))
			 (apply func nil)))))))


(defun jdwp-type-name (type)
  "Get a printable name for the jdwp TYPE"
  (or (cdr (assoc type jdwp-tag-constants))
	  (format "jdwp type %s" type)))

(provide 'jdwp)

;;; jdwp.el ends here<|MERGE_RESOLUTION|>--- conflicted
+++ resolved
@@ -1099,12 +1099,8 @@
   (setq vec (copy-seq vec))
   ;; Toggle all the bits
   (let* ((num-bytes (length vec))
-<<<<<<< HEAD
-			(num-bytes-minus-one (1- num-bytes)))
-=======
-	 (num-bytes-minus-one (1- num-bytes))
-	 index)
->>>>>>> c3b02eaa
+         (num-bytes-minus-one (1- num-bytes))
+         index)
 	 (loop for index from 0 below num-bytes
 			 do (aset vec index (logxor #xff (elt vec index))))
 	 ;; Add 1 and carry
@@ -1140,11 +1136,7 @@
   "Multiply the number represented by STRING by INT and return a
 string containing the result.  Will not overflow if INT can be
 represented by a byte."
-<<<<<<< HEAD
-  (let ((result "") (index 0))
-=======
   (let ((result "") (index 0) digit term-1 term-2)
->>>>>>> c3b02eaa
 	 (while (< index (length string))
 		(setq digit (substring string index (1+ index))
 				term-1 (concat result "0")
@@ -1185,11 +1177,7 @@
 
 
 
-<<<<<<< HEAD
-(defun jdwp-vec-to-int-fixnum (vec)
-=======
 (defun jdwp-vec-to-int-fixnum (vec &optional unsigned)
->>>>>>> c3b02eaa
   "Converts a vector representation VEC into an integer.  This will
 fail for large values that require more bits than emacs uses to
 store an integer."
@@ -1256,11 +1244,7 @@
 
 (defconst jdwp-float-exponent-bias 127)
 (defun jdwp-vec-to-float (vec)
-<<<<<<< HEAD
-  (let* ((int (jdwp-vec-to-int (subseq vec 1)))
-=======
   (let* ((int (jdwp-vec-to-int-fixnum (subseq vec 1) 'unsigned))
->>>>>>> c3b02eaa
 		 (high (+ (* (elt vec 0) 256)
 				  (elt vec 1)))
 		 (sign (if (= 1 (lsh high -15)) -1 1))
